--- conflicted
+++ resolved
@@ -1,298 +1,286 @@
-<!DOCTYPE html>
-<!--[if lt IE 7 ]> <html dir="ltr" lang="en-US" class="ie6"> <![endif]-->
-<!--[if IE 7 ]>    <html dir="ltr" lang="en-US" class="ie7"> <![endif]-->
-<!--[if IE 8 ]>    <html dir="ltr" lang="en-US" class="ie8"> <![endif]-->
-<!--[if IE 9 ]>    <html dir="ltr" lang="en-US" class="ie9"> <![endif]-->
-<!--[if (gt IE 9)|!(IE)]><!--> <html dir="ltr" lang="en-US"> <!--<![endif]-->
-
-<head>
-<title>USF Maps</title>
-
-<!--  Favicon for the website -->
-<link rel="shortcut icon" href="/images/favicon.ico"/>
-
-<!--  Mobile Viewport Fix -->
-<meta name="viewport" content="width=device-width, initial-scale=1.0, maximum-scale=1.0, user-scalable=no" />
-<meta http-equiv="Content-Type" content="text/html; charset=UTF-8" />
-  
-<!-- Google WebFonts -->
-<link href='http://fonts.googleapis.com/css?family=Dancing+Script:700' rel='stylesheet' type='text/css'>
-
-<link rel="stylesheet" href="//cdn.materialdesignicons.com/1.4.57/css/materialdesignicons.min.css">
-
-
-<!-- jquery -->
-<script src="js/lib/jquery/jquery-1.9.1.js"></script>
-
-<!-- jquery-ui -->
-<script src="js/lib/jquery-ui/js/jquery-ui-1.9.1.custom.min.js"></script>
-<link rel="stylesheet" href="js/lib/jquery-ui/css/smoothness/jquery-ui-1.9.1.custom.css" />
-<script src="js/lib/jquery-ui/addons/jquery-ui-timepicker.js"></script>
-<link rel="stylesheet" href="js/lib/jquery-ui/addons/jquery-ui-timepicker.css" />
-
-<!-- backbone -->
-<script src="js/lib/underscore.js"></script>
-<script src="js/lib/backbone.js"></script>
-
-<!-- leaflet -->
-<script src="js/lib/leaflet/leaflet.js"></script>
-<link rel="stylesheet" href="js/lib/leaflet/leaflet.css" />
-<!--[if lte IE 8]>
-    <link rel="stylesheet" href="js/lib/leaflet/leaflet.ie.css" />
-<![endif]-->
-
-<link href='https://api.mapbox.com/mapbox.js/plugins/leaflet-locatecontrol/v0.43.0/L.Control.Locate.mapbox.css' rel='stylesheet' />
-<link href='https://api.mapbox.com/mapbox.js/plugins/leaflet-locatecontrol/v0.43.0/css/font-awesome.min.css' rel='stylesheet' />
-
-
-<!-- Material Design Lite -->
-<link rel="stylesheet" href="https://storage.googleapis.com/code.getmdl.io/1.0.5/material.indigo-pink.min.css">
-<script src="https://storage.googleapis.com/code.getmdl.io/1.0.5/material.min.js"></script>
-<link rel="stylesheet" href="https://fonts.googleapis.com/icon?family=Material+Icons">
-
-<!-- json support -->
-<script src="js/lib/json2.js"></script>
-
-
-<!-- moment.js -->
-<script src="js/lib/moment.min.js"></script>
-
-<!-- raphael -->
-<script src="js/lib/raphael/raphael-min.js"></script>
-
-<!-- Mustache/ICanHaz -->
-<script src="js/lib/mustache.js"></script>
-<script src="js/lib/ICanHaz.js"></script>
-
-<!-- jsPDF -->
-<script src="js/lib/jspdf.min.js"></script>
-
-
-<!-- otp-specific imports -->
-<script src="js/otp/otp.js?v=1"></script>
-
-<!-- otp-locales -->
-<script src="js/otp/locale/English.js?v=1"></script>
-<script src="js/otp/locale/French.js?v=1"></script>
-<script src="js/otp/locale/German.js?v=1"></script>
-
-<script src="js/otp/config.js?v=1"></script>
-
-<script src="js/otp/debug.js?v=1"></script>
-<script src="js/otp/templates.js?v=1"></script>
-
-<script src="js/otp/util/DataStorage.js?v=1"></script>
-<script src="js/otp/util/Geo.js?v=1"></script>
-<script src="js/otp/util/Itin.js?v=1"></script>
-<script src="js/otp/util/Logger.js?v=1"></script>
-<script src="js/otp/util/Text.js?v=1"></script>
-<script src="js/otp/util/Time.js?v=1"></script>
-<script src="js/otp/util/Imperial.js?v=1"></script>
-
-<script src="js/otp/core/Webapp.js?v=1"></script>
-<script src="js/otp/core/Map.js?v=1"></script>
-<script src="js/otp/core/QueryLogger.js?v=1"></script>
-<script src="js/otp/core/PopupMenu.js?v=1"></script>
-<script src="js/otp/core/ContextMenu.js?v=1"></script>
-<script src="js/otp/core/MapContextMenu.js?v=1"></script>
-<script src="js/otp/core/WidgetManagerMenu.js?v=1"></script>
-<script src="js/otp/core/Geocoder.js?v=1"></script>
-<script src="js/otp/core/GeocoderBuiltin.js?v=1"></script>
-<script src="js/otp/core/SOLRGeocoder.js?v=1"></script>
-<script src="js/otp/core/TransitIndex.js?v=1"></script>
-<script src="js/otp/core/TrinetSessionManager.js?v=1"></script>
-
-<script src="js/otp/widgets/Widget.js?v=1"></script>
-<script src="js/otp/widgets/WidgetManager.js?v=1"></script>
-<script src="js/otp/widgets/Dialogs.js?v=1"></script>
-<link rel="stylesheet" href="js/otp/widgets/widget-style.css?v=1" />
-
-<script src="js/otp/modules/Module.js?v=1"></script>
-
-<script src="js/otp/modules/planner/PlannerModule.js?v=1"></script>
-<script src="js/otp/modules/planner/IconFactory.js?v=1"></script>
-<script src="js/otp/modules/planner/TripPlan.js?v=1"></script>
-<script src="js/otp/modules/planner/Itinerary.js?v=1"></script>
-<script src="js/otp/modules/planner/ItinerariesWidget.js?v=1"></script>
-<link rel="stylesheet" href="js/otp/modules/planner/planner-style.css?v=1" />
-
-<script src="js/otp/modules/bikeshare/BikeShareModule.js?v=1"></script>
-<script src="js/otp/modules/bikeshare/BikeStationsWidget.js?v=1"></script>
-<link rel="stylesheet" href="js/otp/modules/bikeshare/bikeshare-style.css?v=1" />
-
-<script src="js/otp/modules/multimodal/MultimodalPlannerModule.js?v=1"></script>
-<link rel="stylesheet" href="js/otp/modules/multimodal/multimodal-style.css?v=1" />
-
-<script src="js/otp/modules/calltaker/CallTakerModule.js?v=1"></script>
-<script src="js/otp/modules/calltaker/CallHistoryWidget.js?v=1"></script>
-<script src="js/otp/modules/calltaker/MailablesWidget.js?v=1"></script>
-<script src="js/otp/modules/calltaker/calltaker-models.js?v=1"></script>
-<link rel="stylesheet" href="js/otp/modules/calltaker/calltaker-style.css?v=1" />
-
-<script src="js/otp/modules/annotations/AnnotationsModule.js?v=1"></script>
-
-<script src="js/otp/modules/analyst/AnalystModule.js?v=1"></script>
-<script src="js/otp/modules/analyst/AnalystLegendWidget.js?v=1"></script>
-<link rel="stylesheet" href="js/otp/modules/analyst/analyst-style.css?v=1" />
-
-<script src="js/otp/modules/alerts/AlertsModule.js?v=1"></script>
-<script src="js/otp/modules/alerts/EntitiesWidget.js?v=1"></script>
-<script src="js/otp/modules/alerts/EditAlertWidget.js?v=1"></script>
-<link rel="stylesheet" href="js/otp/modules/alerts/alerts-style.css?v=1" />
-
-<script src="js/otp/modules/alerts/AlertsModule.js?v=1"></script>
-<script src="js/otp/modules/alerts/AlertsWidget.js?v=1"></script>
-<script src="js/otp/modules/alerts/EntitiesWidget.js?v=1"></script>
-<script src="js/otp/modules/alerts/EditAlertWidget.js?v=1"></script>
-<script src="js/otp/modules/alerts/alerts-models.js?v=1"></script>
-<link rel="stylesheet" href="js/otp/modules/alerts/alerts-style.css?v=1" />
-
-
-<script src="js/otp/modules/fieldtrip/FieldTripModule.js?v=1"></script>
-<script src="js/otp/modules/fieldtrip/FieldTripManagerWidget.js?v=1"></script>
-<script src="js/otp/modules/fieldtrip/FieldTripRequestWidget.js?v=1"></script>
-<script src="js/otp/modules/fieldtrip/FieldTripGeocoderWidget.js?v=1"></script>
-<script src="js/otp/modules/fieldtrip/SaveFieldTripWidget.js?v=1"></script>
-<script src="js/otp/modules/fieldtrip/SearchWidget.js?v=1"></script>
-<link rel="stylesheet" href="js/otp/modules/fieldtrip/fieldtrip-style.css?v=1" />
-
-<script src="js/otp/widgets/InfoWidget.js?v=1"></script>
-<script src="js/otp/widgets/tripoptions/RoutesSelectorWidget.js?v=1"></script>
-<script src="js/otp/widgets/tripoptions/TripOptionsWidget.js?v=1"></script>
-<script src="js/otp/widgets/tripoptions/LayersWidget.js?v=1"></script>
-<script src="js/otp/widgets/tripoptions/BikeTrianglePanel.js?v=1"></script>
-<link rel="stylesheet" href="js/otp/widgets/tripoptions/tripoptions-style.css?v=1" />
-
-<script src="js/otp/widgets/transit/RouteBasedWidget.js?v=1"></script>
-<script src="js/otp/widgets/transit/StopViewerWidget.js?v=1"></script>
-<script src="js/otp/widgets/transit/StopFinderWidget.js?v=1"></script>
-<script src="js/otp/widgets/transit/TripViewerWidget.js?v=1"></script>
-<link rel="stylesheet" href="js/otp/widgets/transit/widgets-transit-style.css?v=1" />
-
-<script src="js/otp/layers/StopsLayer.js?v=1"></script>
-<script src="js/otp/layers/HartStopsLayer.js?v=1"></script>
-<script src="js/otp/layers/BusPositionsLayer.js?v=1"></script>
-<script src="js/otp/layers/BikeStationsLayer.js?v=1"></script>
-
-<script src="js/otp/layers/BikeLanes.js?v=1"></script>
-
-<link rel="stylesheet" href="style.css?v=1" />
-
-<!-- make legacy Internet Explorer play nice(r) -->
-<!--[if lt IE 9]>
-  <script src="http://html5shiv.googlecode.com/svn/trunk/html5.js"></script>
-  <script src="js/lib/respond.min.js"></script>
-<![endif]-->
-
-
-<!-- load ICH templates and create the webapp at startup -->
-<script type="text/javascript" language="javascript">
-
-var webapp = null;
-
-$(document).ready(function() {
-    var templateUrls = [ //new Array(
-        'js/otp/layers/layers-templates.html',
-        'js/otp/widgets/widget-templates.html',
-        'js/otp/widgets/tripoptions/tripoptions-templates.html',
-        'js/otp/widgets/transit/widgets-transit-templates.html',
-    ];
-
-    var loadedTemplates = 0;
-
-    for(var i = 0; i < templateUrls.length; i++) {
-        $.get(templateUrls[i])
-        .success(function(html) {
-            $('<div style="display:none;"></div>').appendTo($("body")).html(html);
-            loadedTemplates++;
-            if(loadedTemplates == templateUrls.length) {
-                ich.grabTemplates();                   
-                webapp = new otp.core.Webapp();
-            }
-        });
-    }
-        
-});
-
-</script>
-
-</head>
-<body>
-
-<header id="branding" role="banner" class="clearfix">
-
-	<div class=Menu>
-        <!-- Left aligned menu below button -->
-        <button id="main-menu" class="mdl-button mdl-js-button mdl-button--icon">
-        <i class="material-icons">menu</i>
-        </button>
-
-        <ul id="main-menu-item-list" class="mdl-menu mdl-menu--bottom-left mdl-js-menu mdl-js-ripple-effect"
-        for="main-menu">
-            <li class="mdl-menu__item" id="tripPlannerButton"
-<<<<<<< HEAD
-            onClick="jQuery('#layersButton').removeClass('selected_item'); 
-                     jQuery('#tripPlannerButton').addClass('selected_item');
-                     javascript:webapp.modules[0].optionsWidget.show();"> 
-            <i class="material-icons" >directions</i>
-                Trip planner</li>
-            <li class="mdl-menu__item" id="layersButton"
-                onClick=" jQuery('#tripPlannerButton').removeClass('selected_item'); 
-                          jQuery('#layersButton').addClass('selected_item');
-                          javascript:webapp.modules[0].layerWidget.show();">
-=======
-            onClick=" document.cookie = 'widgetUsed=trip; expires=' + moment().add(moment.duration({'years':1})).format('ddd, D MMM YYYY HH:mm:ss zz') + ' UTC';
-                     document.location.hash = 'trip';
-                     jQuery('#layersButton').removeClass('selected_item'); jQuery('#tripPlannerButton').addClass('selected_item');
-                     javascript:webapp.modules[0].optionsWidget.unminimize(); webapp.modules[0].layerWidget.minimize();"> 
-            <i class="material-icons" >directions</i>
-                Trip planner</li>
-            <li class="mdl-menu__item" id="layersButton"
-                onClick=" document.cookie = 'widgetUsed=layers; expires=' + moment().add(moment.duration({'years':1})).format('ddd, D MMM YYYY HH:mm:ss zz') + ' UTC';
-                          document.location.hash = 'layers';
-                          jQuery('#tripPlannerButton').removeClass('selected_item'); jQuery('#layersButton').addClass('selected_item');
-                          javascript:webapp.modules[0].layerWidget.unminimize(); webapp.modules[0].optionsWidget.minimize();">
->>>>>>> 59699766
-            <i class="material-icons" >layers</i>
-                Layers</li>
-            <li><hr class="menu_separator"></li>
-            <li class="mdl-menu__item" 
-                onClick="javascript:webapp.infoWidgets['otp-infoWidget-0'].show();
-                         jQuery('#layersButton').removeClass('selected_item'); 
-                         jQuery('#tripPlannerButton').removeClass('selected_item');"
-                >Help</li> 
-            <li class="mdl-menu__item" 
-                onClick="javascript:webapp.infoWidgets['otp-infoWidget-1'].show();
-                         jQuery('#layersButton').removeClass('selected_item');
-                         jQuery('#tripPlannerButton').removeClass('selected_item');" 
-                >Send feedback</li> 
-            <!-- the button help need to be link to the icon legend pop up -->
-        </ul>
-    </div>
-	
-	<div class=logo></div>
-	
-
-</header><!-- #branding -->
-
-<div id="map"></div>
-<div id="otp-minimize-tray"></div>
-
-<div id="otp-spinner"><img src="images/spinner.gif"></div>
-
-<script type="text/javascript">
-
-  var _gaq = _gaq || [];
-  _gaq.push(['_setAccount', 'UA-69486080-1']);
-  _gaq.push(['_trackPageview']);
-
-  (function() {
-    var ga = document.createElement('script'); ga.type = 'text/javascript'; ga.async = true;
-    ga.src = ('https:' == document.location.protocol ? 'https://ssl' : 'http://www') + '.google-analytics.com/ga.js';
-    var s = document.getElementsByTagName('script')[0]; s.parentNode.insertBefore(ga, s);
-  })();
-
-</script>
-
-</body>
-</html>
+<!DOCTYPE html>
+<!--[if lt IE 7 ]> <html dir="ltr" lang="en-US" class="ie6"> <![endif]-->
+<!--[if IE 7 ]>    <html dir="ltr" lang="en-US" class="ie7"> <![endif]-->
+<!--[if IE 8 ]>    <html dir="ltr" lang="en-US" class="ie8"> <![endif]-->
+<!--[if IE 9 ]>    <html dir="ltr" lang="en-US" class="ie9"> <![endif]-->
+<!--[if (gt IE 9)|!(IE)]><!--> <html dir="ltr" lang="en-US"> <!--<![endif]-->
+
+<head>
+<title>USF Maps</title>
+
+<!--  Favicon for the website -->
+<link rel="shortcut icon" href="/images/favicon.ico"/>
+
+<!--  Mobile Viewport Fix -->
+<meta name="viewport" content="width=device-width, initial-scale=1.0, maximum-scale=1.0, user-scalable=no" />
+<meta http-equiv="Content-Type" content="text/html; charset=UTF-8" />
+  
+<!-- Google WebFonts -->
+<link href='http://fonts.googleapis.com/css?family=Dancing+Script:700' rel='stylesheet' type='text/css'>
+
+<link rel="stylesheet" href="//cdn.materialdesignicons.com/1.4.57/css/materialdesignicons.min.css">
+
+
+<!-- jquery -->
+<script src="js/lib/jquery/jquery-1.9.1.js"></script>
+
+<!-- jquery-ui -->
+<script src="js/lib/jquery-ui/js/jquery-ui-1.9.1.custom.min.js"></script>
+<link rel="stylesheet" href="js/lib/jquery-ui/css/smoothness/jquery-ui-1.9.1.custom.css" />
+<script src="js/lib/jquery-ui/addons/jquery-ui-timepicker.js"></script>
+<link rel="stylesheet" href="js/lib/jquery-ui/addons/jquery-ui-timepicker.css" />
+
+<!-- backbone -->
+<script src="js/lib/underscore.js"></script>
+<script src="js/lib/backbone.js"></script>
+
+<!-- leaflet -->
+<script src="js/lib/leaflet/leaflet.js"></script>
+<link rel="stylesheet" href="js/lib/leaflet/leaflet.css" />
+<!--[if lte IE 8]>
+    <link rel="stylesheet" href="js/lib/leaflet/leaflet.ie.css" />
+<![endif]-->
+
+<link href='https://api.mapbox.com/mapbox.js/plugins/leaflet-locatecontrol/v0.43.0/L.Control.Locate.mapbox.css' rel='stylesheet' />
+<link href='https://api.mapbox.com/mapbox.js/plugins/leaflet-locatecontrol/v0.43.0/css/font-awesome.min.css' rel='stylesheet' />
+
+
+<!-- Material Design Lite -->
+<link rel="stylesheet" href="https://storage.googleapis.com/code.getmdl.io/1.0.5/material.indigo-pink.min.css">
+<script src="https://storage.googleapis.com/code.getmdl.io/1.0.5/material.min.js"></script>
+<link rel="stylesheet" href="https://fonts.googleapis.com/icon?family=Material+Icons">
+
+<!-- json support -->
+<script src="js/lib/json2.js"></script>
+
+
+<!-- moment.js -->
+<script src="js/lib/moment.min.js"></script>
+
+<!-- raphael -->
+<script src="js/lib/raphael/raphael-min.js"></script>
+
+<!-- Mustache/ICanHaz -->
+<script src="js/lib/mustache.js"></script>
+<script src="js/lib/ICanHaz.js"></script>
+
+<!-- jsPDF -->
+<script src="js/lib/jspdf.min.js"></script>
+
+
+<!-- otp-specific imports -->
+<script src="js/otp/otp.js?v=1"></script>
+
+<!-- otp-locales -->
+<script src="js/otp/locale/English.js?v=1"></script>
+<script src="js/otp/locale/French.js?v=1"></script>
+<script src="js/otp/locale/German.js?v=1"></script>
+
+<script src="js/otp/config.js?v=1"></script>
+
+<script src="js/otp/debug.js?v=1"></script>
+<script src="js/otp/templates.js?v=1"></script>
+
+<script src="js/otp/util/DataStorage.js?v=1"></script>
+<script src="js/otp/util/Geo.js?v=1"></script>
+<script src="js/otp/util/Itin.js?v=1"></script>
+<script src="js/otp/util/Logger.js?v=1"></script>
+<script src="js/otp/util/Text.js?v=1"></script>
+<script src="js/otp/util/Time.js?v=1"></script>
+<script src="js/otp/util/Imperial.js?v=1"></script>
+
+<script src="js/otp/core/Webapp.js?v=1"></script>
+<script src="js/otp/core/Map.js?v=1"></script>
+<script src="js/otp/core/QueryLogger.js?v=1"></script>
+<script src="js/otp/core/PopupMenu.js?v=1"></script>
+<script src="js/otp/core/ContextMenu.js?v=1"></script>
+<script src="js/otp/core/MapContextMenu.js?v=1"></script>
+<script src="js/otp/core/WidgetManagerMenu.js?v=1"></script>
+<script src="js/otp/core/Geocoder.js?v=1"></script>
+<script src="js/otp/core/GeocoderBuiltin.js?v=1"></script>
+<script src="js/otp/core/SOLRGeocoder.js?v=1"></script>
+<script src="js/otp/core/TransitIndex.js?v=1"></script>
+<script src="js/otp/core/TrinetSessionManager.js?v=1"></script>
+
+<script src="js/otp/widgets/Widget.js?v=1"></script>
+<script src="js/otp/widgets/WidgetManager.js?v=1"></script>
+<script src="js/otp/widgets/Dialogs.js?v=1"></script>
+<link rel="stylesheet" href="js/otp/widgets/widget-style.css?v=1" />
+
+<script src="js/otp/modules/Module.js?v=1"></script>
+
+<script src="js/otp/modules/planner/PlannerModule.js?v=1"></script>
+<script src="js/otp/modules/planner/IconFactory.js?v=1"></script>
+<script src="js/otp/modules/planner/TripPlan.js?v=1"></script>
+<script src="js/otp/modules/planner/Itinerary.js?v=1"></script>
+<script src="js/otp/modules/planner/ItinerariesWidget.js?v=1"></script>
+<link rel="stylesheet" href="js/otp/modules/planner/planner-style.css?v=1" />
+
+<script src="js/otp/modules/bikeshare/BikeShareModule.js?v=1"></script>
+<script src="js/otp/modules/bikeshare/BikeStationsWidget.js?v=1"></script>
+<link rel="stylesheet" href="js/otp/modules/bikeshare/bikeshare-style.css?v=1" />
+
+<script src="js/otp/modules/multimodal/MultimodalPlannerModule.js?v=1"></script>
+<link rel="stylesheet" href="js/otp/modules/multimodal/multimodal-style.css?v=1" />
+
+<script src="js/otp/modules/calltaker/CallTakerModule.js?v=1"></script>
+<script src="js/otp/modules/calltaker/CallHistoryWidget.js?v=1"></script>
+<script src="js/otp/modules/calltaker/MailablesWidget.js?v=1"></script>
+<script src="js/otp/modules/calltaker/calltaker-models.js?v=1"></script>
+<link rel="stylesheet" href="js/otp/modules/calltaker/calltaker-style.css?v=1" />
+
+<script src="js/otp/modules/annotations/AnnotationsModule.js?v=1"></script>
+
+<script src="js/otp/modules/analyst/AnalystModule.js?v=1"></script>
+<script src="js/otp/modules/analyst/AnalystLegendWidget.js?v=1"></script>
+<link rel="stylesheet" href="js/otp/modules/analyst/analyst-style.css?v=1" />
+
+<script src="js/otp/modules/alerts/AlertsModule.js?v=1"></script>
+<script src="js/otp/modules/alerts/EntitiesWidget.js?v=1"></script>
+<script src="js/otp/modules/alerts/EditAlertWidget.js?v=1"></script>
+<link rel="stylesheet" href="js/otp/modules/alerts/alerts-style.css?v=1" />
+
+<script src="js/otp/modules/alerts/AlertsModule.js?v=1"></script>
+<script src="js/otp/modules/alerts/AlertsWidget.js?v=1"></script>
+<script src="js/otp/modules/alerts/EntitiesWidget.js?v=1"></script>
+<script src="js/otp/modules/alerts/EditAlertWidget.js?v=1"></script>
+<script src="js/otp/modules/alerts/alerts-models.js?v=1"></script>
+<link rel="stylesheet" href="js/otp/modules/alerts/alerts-style.css?v=1" />
+
+
+<script src="js/otp/modules/fieldtrip/FieldTripModule.js?v=1"></script>
+<script src="js/otp/modules/fieldtrip/FieldTripManagerWidget.js?v=1"></script>
+<script src="js/otp/modules/fieldtrip/FieldTripRequestWidget.js?v=1"></script>
+<script src="js/otp/modules/fieldtrip/FieldTripGeocoderWidget.js?v=1"></script>
+<script src="js/otp/modules/fieldtrip/SaveFieldTripWidget.js?v=1"></script>
+<script src="js/otp/modules/fieldtrip/SearchWidget.js?v=1"></script>
+<link rel="stylesheet" href="js/otp/modules/fieldtrip/fieldtrip-style.css?v=1" />
+
+<script src="js/otp/widgets/InfoWidget.js?v=1"></script>
+<script src="js/otp/widgets/tripoptions/RoutesSelectorWidget.js?v=1"></script>
+<script src="js/otp/widgets/tripoptions/TripOptionsWidget.js?v=1"></script>
+<script src="js/otp/widgets/tripoptions/LayersWidget.js?v=1"></script>
+<script src="js/otp/widgets/tripoptions/BikeTrianglePanel.js?v=1"></script>
+<link rel="stylesheet" href="js/otp/widgets/tripoptions/tripoptions-style.css?v=1" />
+
+<script src="js/otp/widgets/transit/RouteBasedWidget.js?v=1"></script>
+<script src="js/otp/widgets/transit/StopViewerWidget.js?v=1"></script>
+<script src="js/otp/widgets/transit/StopFinderWidget.js?v=1"></script>
+<script src="js/otp/widgets/transit/TripViewerWidget.js?v=1"></script>
+<link rel="stylesheet" href="js/otp/widgets/transit/widgets-transit-style.css?v=1" />
+
+<script src="js/otp/layers/StopsLayer.js?v=1"></script>
+<script src="js/otp/layers/HartStopsLayer.js?v=1"></script>
+<script src="js/otp/layers/BusPositionsLayer.js?v=1"></script>
+<script src="js/otp/layers/BikeStationsLayer.js?v=1"></script>
+
+<script src="js/otp/layers/BikeLanes.js?v=1"></script>
+
+<link rel="stylesheet" href="style.css?v=1" />
+
+<!-- make legacy Internet Explorer play nice(r) -->
+<!--[if lt IE 9]>
+  <script src="http://html5shiv.googlecode.com/svn/trunk/html5.js"></script>
+  <script src="js/lib/respond.min.js"></script>
+<![endif]-->
+
+
+<!-- load ICH templates and create the webapp at startup -->
+<script type="text/javascript" language="javascript">
+
+var webapp = null;
+
+$(document).ready(function() {
+    var templateUrls = [ //new Array(
+        'js/otp/layers/layers-templates.html',
+        'js/otp/widgets/widget-templates.html',
+        'js/otp/widgets/tripoptions/tripoptions-templates.html',
+        'js/otp/widgets/transit/widgets-transit-templates.html',
+    ];
+
+    var loadedTemplates = 0;
+
+    for(var i = 0; i < templateUrls.length; i++) {
+        $.get(templateUrls[i])
+        .success(function(html) {
+            $('<div style="display:none;"></div>').appendTo($("body")).html(html);
+            loadedTemplates++;
+            if(loadedTemplates == templateUrls.length) {
+                ich.grabTemplates();                   
+                webapp = new otp.core.Webapp();
+            }
+        });
+    }
+        
+});
+
+</script>
+
+</head>
+<body>
+
+<header id="branding" role="banner" class="clearfix">
+
+	<div class=Menu>
+        <!-- Left aligned menu below button -->
+        <button id="main-menu" class="mdl-button mdl-js-button mdl-button--icon">
+        <i class="material-icons">menu</i>
+        </button>
+
+        <ul id="main-menu-item-list" class="mdl-menu mdl-menu--bottom-left mdl-js-menu mdl-js-ripple-effect"
+        for="main-menu">
+            <li class="mdl-menu__item" id="tripPlannerButton"
+            onClick=" document.cookie = 'widgetUsed=trip; expires=' + moment().add(moment.duration({'years':1})).format('ddd, D MMM YYYY HH:mm:ss zz') + ' UTC';
+                     document.location.hash = 'trip';
+                     jQuery('#layersButton').removeClass('selected_item'); jQuery('#tripPlannerButton').addClass('selected_item');
+                     javascript:webapp.modules[0].optionsWidget.show();"> 
+            <i class="material-icons" >directions</i>
+                Trip planner</li>
+            <li class="mdl-menu__item" id="layersButton"
+                onClick=" document.cookie = 'widgetUsed=layers; expires=' + moment().add(moment.duration({'years':1})).format('ddd, D MMM YYYY HH:mm:ss zz') + ' UTC';
+                          document.location.hash = 'layers';
+                          jQuery('#tripPlannerButton').removeClass('selected_item'); jQuery('#layersButton').addClass('selected_item');
+                          javascript:webapp.modules[0].layerWidget.show();">
+            <i class="material-icons" >layers</i>
+                Layers</li>
+            <li><hr class="menu_separator"></li>
+            <li class="mdl-menu__item" 
+                onClick="javascript:webapp.infoWidgets['otp-infoWidget-0'].show();
+                         jQuery('#layersButton').removeClass('selected_item'); 
+                         jQuery('#tripPlannerButton').removeClass('selected_item');"
+                >Help</li> 
+            <li class="mdl-menu__item" 
+                onClick="javascript:webapp.infoWidgets['otp-infoWidget-1'].show();
+                         jQuery('#layersButton').removeClass('selected_item');
+                         jQuery('#tripPlannerButton').removeClass('selected_item');" 
+                >Send feedback</li> 
+            <!-- the button help need to be link to the icon legend pop up -->
+        </ul>
+    </div>
+	
+	<div class=logo></div>
+	
+
+</header><!-- #branding -->
+
+<div id="map"></div>
+<div id="otp-minimize-tray"></div>
+
+<div id="otp-spinner"><img src="images/spinner.gif"></div>
+
+<script type="text/javascript">
+
+  var _gaq = _gaq || [];
+  _gaq.push(['_setAccount', 'UA-69486080-1']);
+  _gaq.push(['_trackPageview']);
+
+  (function() {
+    var ga = document.createElement('script'); ga.type = 'text/javascript'; ga.async = true;
+    ga.src = ('https:' == document.location.protocol ? 'https://ssl' : 'http://www') + '.google-analytics.com/ga.js';
+    var s = document.getElementsByTagName('script')[0]; s.parentNode.insertBefore(ga, s);
+  })();
+
+</script>
+
+</body>
+</html>