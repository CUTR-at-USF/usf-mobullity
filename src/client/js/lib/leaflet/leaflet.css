--- conflicted
+++ resolved
@@ -1,484 +1,478 @@
-/* required styles */
-
-.leaflet-map-pane,
-.leaflet-tile,
-.leaflet-marker-icon,
-.leaflet-marker-shadow,
-.leaflet-tile-pane,
-.leaflet-tile-container,
-.leaflet-overlay-pane,
-.leaflet-shadow-pane,
-.leaflet-marker-pane,
-.leaflet-popup-pane,
-.leaflet-overlay-pane svg,
-.leaflet-zoom-box,
-.leaflet-image-layer,
-.leaflet-layer {
-	position: absolute;
-	left: 0;
-	top: 0;
-	}
-.leaflet-container {
-	overflow: hidden;
-	-ms-touch-action: none;
-	}
-.leaflet-tile,
-.leaflet-marker-icon,
-.leaflet-marker-shadow {
-	-webkit-user-select: none;
-	   -moz-user-select: none;
-	        user-select: none;
-	-webkit-user-drag: none;
-	}
-.leaflet-marker-icon,
-.leaflet-marker-shadow {
-	display: block;
-	}
-/* map is broken in FF if you have max-width: 100% on tiles */
-.leaflet-container img {
-	max-width: none !important;
-	}
-/* stupid Android 2 doesn't understand "max-width: none" properly */
-.leaflet-container img.leaflet-image-layer {
-	max-width: 15000px !important;
-	}
-.leaflet-tile {
-	filter: inherit;
-	visibility: hidden;
-	}
-.leaflet-tile-loaded {
-	visibility: inherit;
-	}
-.leaflet-zoom-box {
-	width: 0;
-	height: 0;
-	}
-/* workaround for https://bugzilla.mozilla.org/show_bug.cgi?id=888319 */
-.leaflet-overlay-pane svg {
-	-moz-user-select: none;
-	}
-
-.leaflet-tile-pane    { z-index: 2; }
-.leaflet-objects-pane { z-index: 3; }
-.leaflet-overlay-pane { z-index: 4; }
-.leaflet-shadow-pane  { z-index: 5; }
-.leaflet-marker-pane  { z-index: 6; }
-.leaflet-popup-pane   { z-index: 7; }
-
-.leaflet-vml-shape {
-	width: 1px;
-	height: 1px;
-	}
-.lvml {
-	behavior: url(#default#VML);
-	display: inline-block;
-	position: absolute;
-	}
-
-
-/* control positioning */
-
-.leaflet-control {
-	position: relative;
-	z-index: 7;
-	pointer-events: auto;
-	}
-.leaflet-top,
-.leaflet-bottom {
-	position: absolute;
-	z-index: 1000;
-	pointer-events: none;
-	}
-.leaflet-top {
-	top: 0;
-	}
-.leaflet-right {
-	right: 0;
-	}
-.leaflet-bottom {
-	bottom: 0;
-	}
-.leaflet-left {
-	left: 0;
-	}
-.leaflet-control {
-	float: left;
-	clear: both;
-	}
-.leaflet-right .leaflet-control {
-	float: right;
-	}
-.leaflet-top .leaflet-control {
-	margin-top: 10px;
-	}
-.leaflet-bottom .leaflet-control {
-	margin-bottom: 10px;
-	}
-.leaflet-left .leaflet-control {
-	margin-left: 10px;
-	}
-.leaflet-right .leaflet-control {
-	margin-right: 10px;
-	}
-
-
-/* zoom and fade animations */
-
-.leaflet-fade-anim .leaflet-tile,
-.leaflet-fade-anim .leaflet-popup {
-	opacity: 0;
-	-webkit-transition: opacity 0.2s linear;
-	   -moz-transition: opacity 0.2s linear;
-	     -o-transition: opacity 0.2s linear;
-	        transition: opacity 0.2s linear;
-	}
-.leaflet-fade-anim .leaflet-tile-loaded,
-.leaflet-fade-anim .leaflet-map-pane .leaflet-popup {
-	opacity: 1;
-	}
-
-.leaflet-zoom-anim .leaflet-zoom-animated {
-	-webkit-transition: -webkit-transform 0.25s cubic-bezier(0,0,0.25,1);
-	   -moz-transition:    -moz-transform 0.25s cubic-bezier(0,0,0.25,1);
-	     -o-transition:      -o-transform 0.25s cubic-bezier(0,0,0.25,1);
-	        transition:         transform 0.25s cubic-bezier(0,0,0.25,1);
-	}
-.leaflet-zoom-anim .leaflet-tile,
-.leaflet-pan-anim .leaflet-tile,
-.leaflet-touching .leaflet-zoom-animated {
-	-webkit-transition: none;
-	   -moz-transition: none;
-	     -o-transition: none;
-	        transition: none;
-	}
-
-.leaflet-zoom-anim .leaflet-zoom-hide {
-	visibility: hidden;
-	}
-
-
-/* cursors */
-
-.leaflet-clickable {
-	cursor: pointer;
-	}
-.leaflet-container {
-	cursor: -webkit-grab;
-	cursor:    -moz-grab;
-	}
-.leaflet-popup-pane,
-.leaflet-control {
-	cursor: auto;
-	}
-.leaflet-dragging .leaflet-container,
-.leaflet-dragging .leaflet-clickable {
-	cursor: move;
-	cursor: -webkit-grabbing;
-	cursor:    -moz-grabbing;
-	}
-
-
-/* visual tweaks */
-
-.leaflet-container {
-	background: #ddd;
-	outline: 0;
-	}
-.leaflet-container a {
-	color: #0078A8;
-	}
-.leaflet-container a.leaflet-active {
-	outline: 2px solid orange;
-	}
-.leaflet-zoom-box {
-	border: 2px dotted #38f;
-	background: rgba(255,255,255,0.5);
-	}
-
-
-/* general typography */
-.leaflet-container {
-	font: 12px/1.5 "Helvetica Neue", Arial, Helvetica, sans-serif;
-	}
-
-
-/* general toolbar styles */
-
-.leaflet-bar {
-	box-shadow: 0 1px 5px rgba(0,0,0,0.65);
-	border-radius: 4px;
-	}
-.leaflet-bar a,
-.leaflet-bar a:hover {
-	background-color: #fff;
-	border-bottom: 1px solid #ccc;
-	width: 26px;
-	height: 26px;
-	line-height: 26px;
-	display: block;
-	text-align: center;
-	text-decoration: none;
-	color: black;
-	}
-.leaflet-bar a,
-.leaflet-control-layers-toggle {
-	background-position: 50% 50%;
-	background-repeat: no-repeat;
-	display: block;
-	}
-.leaflet-bar a:hover {
-	background-color: #f4f4f4;
-	}
-.leaflet-bar a:first-child {
-	border-top-left-radius: 4px;
-	border-top-right-radius: 4px;
-	}
-.leaflet-bar a:last-child {
-	border-bottom-left-radius: 4px;
-	border-bottom-right-radius: 4px;
-	border-bottom: none;
-	}
-.leaflet-bar a.leaflet-disabled {
-	cursor: default;
-	background-color: #f4f4f4;
-	color: #bbb;
-	}
-
-.leaflet-touch .leaflet-bar a {
-	width: 30px;
-	height: 30px;
-	line-height: 30px;
-	}
-
-
-/* zoom control */
-
-.leaflet-control-zoom-in,
-.leaflet-control-zoom-out {
-	font: bold 18px 'Lucida Console', Monaco, monospace;
-	text-indent: 1px;
-	}
-.leaflet-control-zoom-out {
-	font-size: 20px;
-	}
-
-.leaflet-touch .leaflet-control-zoom-in {
-	font-size: 22px;
-	}
-.leaflet-touch .leaflet-control-zoom-out {
-	font-size: 24px;
-	}
-
-
-/* layers control */
-
-.leaflet-control-layers {
-	box-shadow: 0 1px 5px rgba(0,0,0,0.4);
+/* required styles */
+
+.leaflet-map-pane,
+.leaflet-tile,
+.leaflet-marker-icon,
+.leaflet-marker-shadow,
+.leaflet-tile-pane,
+.leaflet-tile-container,
+.leaflet-overlay-pane,
+.leaflet-shadow-pane,
+.leaflet-marker-pane,
+.leaflet-popup-pane,
+.leaflet-overlay-pane svg,
+.leaflet-zoom-box,
+.leaflet-image-layer,
+.leaflet-layer {
+	position: absolute;
+	left: 0;
+	top: 0;
+	}
+.leaflet-container {
+	overflow: hidden;
+	-ms-touch-action: none;
+	}
+.leaflet-tile,
+.leaflet-marker-icon,
+.leaflet-marker-shadow {
+	-webkit-user-select: none;
+	   -moz-user-select: none;
+	        user-select: none;
+	-webkit-user-drag: none;
+	}
+.leaflet-marker-icon,
+.leaflet-marker-shadow {
+	display: block;
+	}
+/* map is broken in FF if you have max-width: 100% on tiles */
+.leaflet-container img {
+	max-width: none !important;
+	}
+/* stupid Android 2 doesn't understand "max-width: none" properly */
+.leaflet-container img.leaflet-image-layer {
+	max-width: 15000px !important;
+	}
+.leaflet-tile {
+	filter: inherit;
+	visibility: hidden;
+	}
+.leaflet-tile-loaded {
+	visibility: inherit;
+	}
+.leaflet-zoom-box {
+	width: 0;
+	height: 0;
+	}
+/* workaround for https://bugzilla.mozilla.org/show_bug.cgi?id=888319 */
+.leaflet-overlay-pane svg {
+	-moz-user-select: none;
+	}
+
+.leaflet-tile-pane    { z-index: 2; }
+.leaflet-objects-pane { z-index: 3; }
+.leaflet-overlay-pane { z-index: 4; }
+.leaflet-shadow-pane  { z-index: 5; }
+.leaflet-marker-pane  { z-index: 6; }
+.leaflet-popup-pane   { z-index: 7; }
+
+.leaflet-vml-shape {
+	width: 1px;
+	height: 1px;
+	}
+.lvml {
+	behavior: url(#default#VML);
+	display: inline-block;
+	position: absolute;
+	}
+
+
+/* control positioning */
+
+.leaflet-control {
+	position: relative;
+	z-index: 7;
+	pointer-events: auto;
+	}
+.leaflet-top,
+.leaflet-bottom {
+	position: absolute;
+	z-index: 1000;
+	pointer-events: none;
+	}
+.leaflet-top {
+	top: 0;
+	}
+.leaflet-right {
+	right: 0;
+	}
+.leaflet-bottom {
+	bottom: 0;
+	}
+.leaflet-left {
+	left: 0;
+	}
+.leaflet-control {
+	float: left;
+	clear: both;
+	}
+.leaflet-right .leaflet-control {
+	float: right;
+	}
+.leaflet-top .leaflet-control {
+	margin-top: 10px;
+	}
+.leaflet-bottom .leaflet-control {
+	margin-bottom: 10px;
+	}
+.leaflet-left .leaflet-control {
+	margin-left: 10px;
+	}
+.leaflet-right .leaflet-control {
+	margin-right: 10px;
+	}
+
+
+/* zoom and fade animations */
+
+.leaflet-fade-anim .leaflet-tile,
+.leaflet-fade-anim .leaflet-popup {
+	opacity: 0;
+	-webkit-transition: opacity 0.2s linear;
+	   -moz-transition: opacity 0.2s linear;
+	     -o-transition: opacity 0.2s linear;
+	        transition: opacity 0.2s linear;
+	}
+.leaflet-fade-anim .leaflet-tile-loaded,
+.leaflet-fade-anim .leaflet-map-pane .leaflet-popup {
+	opacity: 1;
+	}
+
+.leaflet-zoom-anim .leaflet-zoom-animated {
+	-webkit-transition: -webkit-transform 0.25s cubic-bezier(0,0,0.25,1);
+	   -moz-transition:    -moz-transform 0.25s cubic-bezier(0,0,0.25,1);
+	     -o-transition:      -o-transform 0.25s cubic-bezier(0,0,0.25,1);
+	        transition:         transform 0.25s cubic-bezier(0,0,0.25,1);
+	}
+.leaflet-zoom-anim .leaflet-tile,
+.leaflet-pan-anim .leaflet-tile,
+.leaflet-touching .leaflet-zoom-animated {
+	-webkit-transition: none;
+	   -moz-transition: none;
+	     -o-transition: none;
+	        transition: none;
+	}
+
+.leaflet-zoom-anim .leaflet-zoom-hide {
+	visibility: hidden;
+	}
+
+
+/* cursors */
+
+.leaflet-clickable {
+	cursor: pointer;
+	}
+.leaflet-container {
+	cursor: -webkit-grab;
+	cursor:    -moz-grab;
+	}
+.leaflet-popup-pane,
+.leaflet-control {
+	cursor: auto;
+	}
+.leaflet-dragging .leaflet-container,
+.leaflet-dragging .leaflet-clickable {
+	cursor: move;
+	cursor: -webkit-grabbing;
+	cursor:    -moz-grabbing;
+	}
+
+
+/* visual tweaks */
+
+.leaflet-container {
+	background: #ddd;
+	outline: 0;
+	}
+.leaflet-container a {
+	color: #0078A8;
+	}
+.leaflet-container a.leaflet-active {
+	outline: 2px solid orange;
+	}
+.leaflet-zoom-box {
+	border: 2px dotted #38f;
+	background: rgba(255,255,255,0.5);
+	}
+
+
+/* general typography */
+.leaflet-container {
+	font: 12px/1.5 "Helvetica Neue", Arial, Helvetica, sans-serif;
+	}
+
+
+/* general toolbar styles */
+
+.leaflet-bar {
+	box-shadow: 0 1px 5px rgba(0,0,0,0.65);
+	border-radius: 4px;
+	}
+.leaflet-bar a,
+.leaflet-bar a:hover {
+	background-color: #fff;
+	border-bottom: 1px solid #ccc;
+	width: 26px;
+	height: 26px;
+	line-height: 26px;
+	display: block;
+	text-align: center;
+	text-decoration: none;
+	color: black;
+	}
+.leaflet-bar a,
+.leaflet-control-layers-toggle {
+	background-position: 50% 50%;
+	background-repeat: no-repeat;
+	display: block;
+	}
+.leaflet-bar a:hover {
+	background-color: #f4f4f4;
+	}
+.leaflet-bar a:first-child {
+	border-top-left-radius: 4px;
+	border-top-right-radius: 4px;
+	}
+.leaflet-bar a:last-child {
+	border-bottom-left-radius: 4px;
+	border-bottom-right-radius: 4px;
+	border-bottom: none;
+	}
+.leaflet-bar a.leaflet-disabled {
+	cursor: default;
+	background-color: #f4f4f4;
+	color: #bbb;
+	}
+
+.leaflet-touch .leaflet-bar a {
+	width: 30px;
+	height: 30px;
+	line-height: 30px;
+	}
+
+
+/* zoom control */
+
+.leaflet-control-zoom-in,
+.leaflet-control-zoom-out {
+	font: bold 18px 'Lucida Console', Monaco, monospace;
+	text-indent: 1px;
+	}
+.leaflet-control-zoom-out {
+	font-size: 20px;
+	}
+
+.leaflet-touch .leaflet-control-zoom-in {
+	font-size: 22px;
+	}
+.leaflet-touch .leaflet-control-zoom-out {
+	font-size: 24px;
+	}
+
+
+/* layers control */
+
+.leaflet-control-layers {
+	box-shadow: 0 1px 5px rgba(0,0,0,0.4);
+	background: #fff;
+	border-radius: 5px;
+	}
+.leaflet-control-layers-toggle {
+	background-image: url(images/layers.png);
+	width: 36px;
+	height: 36px;
+	}
+.leaflet-retina .leaflet-control-layers-toggle {
+	background-image: url(images/layers-2x.png);
+	background-size: 26px 26px;
+	}
+.leaflet-touch .leaflet-control-layers-toggle {
+	width: 44px;
+	height: 44px;
+	}
+.leaflet-control-layers .leaflet-control-layers-list,
+.leaflet-control-layers-expanded .leaflet-control-layers-toggle {
+	display: none;
+	}
+.leaflet-control-layers-expanded .leaflet-control-layers-list {
+	display: block;
+	position: relative;
+	}
+.leaflet-control-layers-expanded {
+	padding: 6px 10px 6px 6px;
+	color: #333;
+	background: #fff;
+	}
+.leaflet-control-layers-selector {
+	margin-top: 2px;
+	position: relative;
+	top: 1px;
+	}
+.leaflet-control-layers label {
+	display: block;
+	}
+.leaflet-control-layers-separator {
+	height: 0;
+	border-top: 1px solid #ddd;
+	margin: 5px -10px 5px -6px;
+	}
+
+
+/* attribution and scale controls */
+
+.leaflet-container .leaflet-control-attribution {
+	background: #fff;
+	background: rgba(255, 255, 255, 0.7);
+	margin: 0;
+	}
+.leaflet-control-attribution,
+.leaflet-control-scale-line {
+	padding: 0 5px;
+	color: #333;
+	}
+.leaflet-control-attribution a {
+	text-decoration: none;
+	}
+.leaflet-control-attribution a:hover {
+	text-decoration: underline;
+	}
+.leaflet-container .leaflet-control-attribution,
+.leaflet-container .leaflet-control-scale {
+	font-size: 11px;
+	}
+.leaflet-left .leaflet-control-scale {
+	margin-left: 5px;
+	}
+.leaflet-bottom .leaflet-control-scale {
+	margin-bottom: 5px;
+	}
+.leaflet-control-scale-line {
+	border: 2px solid #777;
+	border-top: none;
+	line-height: 1.1;
+	padding: 2px 5px 1px;
+	font-size: 11px;
+	white-space: nowrap;
+	overflow: hidden;
+	-moz-box-sizing: content-box;
+	     box-sizing: content-box;
+
+	background: #fff;
+	background: rgba(255, 255, 255, 0.5);
+	}
+.leaflet-control-scale-line:not(:first-child) {
+	border-top: 2px solid #777;
+	border-bottom: none;
+	margin-top: -2px;
+	}
+.leaflet-control-scale-line:not(:first-child):not(:last-child) {
+	border-bottom: 2px solid #777;
+	}
+
+.leaflet-touch .leaflet-control-attribution,
+.leaflet-touch .leaflet-control-layers,
+.leaflet-touch .leaflet-bar {
+	box-shadow: none;
+	}
+.leaflet-touch .leaflet-control-layers,
+.leaflet-touch .leaflet-bar {
+	border: 2px solid rgba(0,0,0,0.2);
+	background-clip: padding-box;
+	}
+
+
+/* popup */
+
+.leaflet-popup {
+	position: absolute;
+	text-align: center;
+	}
+.leaflet-popup-content-wrapper {
+	padding: 1px;
+	text-align: left;
+	border-radius: 12px;
+	}
+.leaflet-popup-content {
+	margin: 13px 19px;
+	line-height: 1.4;
+	}
+.leaflet-popup-content p {
+	margin: 18px 0;
+	}
+.leaflet-popup-tip-container {
+	margin: 0 auto;
+	width: 40px;
+	height: 20px;
+	position: relative;
+	overflow: hidden;
+	}
+.leaflet-popup-tip {
+	width: 17px;
+	height: 17px;
+	padding: 1px;
+
+	margin: -10px auto 0;
+
+	-webkit-transform: rotate(45deg);
+	   -moz-transform: rotate(45deg);
+	    -ms-transform: rotate(45deg);
+	     -o-transform: rotate(45deg);
+	        transform: rotate(45deg);
+	}
+.leaflet-popup-content-wrapper,
+.leaflet-popup-tip {
+	background: white;
+
+	box-shadow: 0 3px 14px rgba(0,0,0,0.4);
+	}
+.leaflet-container a.leaflet-popup-close-button {
+	position: absolute;
+	top: 0;
+	right: 0;
+	padding: 4px 4px 0 0;
+	text-align: center;
+	width: 18px;
+	height: 14px;
+	font: 16px/14px Tahoma, Verdana, sans-serif;
+	color: #c3c3c3;
+	text-decoration: none;
+	font-weight: bold;
+	background: transparent;
+	}
+.leaflet-container a.leaflet-popup-close-button:hover {
+	color: #999;
+	}
+.leaflet-popup-scrolled {
+	overflow: auto;
+	border-bottom: 1px solid #ddd;
+	border-top: 1px solid #ddd;
+	}
+
+.leaflet-oldie .leaflet-popup-content-wrapper {
+	zoom: 1;
+	}
+.leaflet-oldie .leaflet-popup-tip {
+	width: 24px;
+	margin: 0 auto;
+
+	-ms-filter: "progid:DXImageTransform.Microsoft.Matrix(M11=0.70710678, M12=0.70710678, M21=-0.70710678, M22=0.70710678)";
+	filter: progid:DXImageTransform.Microsoft.Matrix(M11=0.70710678, M12=0.70710678, M21=-0.70710678, M22=0.70710678);
+	}
+.leaflet-oldie .leaflet-popup-tip-container {
+	margin-top: -1px;
+	}
+
+.leaflet-oldie .leaflet-control-zoom,
+.leaflet-oldie .leaflet-control-layers,
+.leaflet-oldie .leaflet-popup-content-wrapper,
+.leaflet-oldie .leaflet-popup-tip {
+	border: 1px solid #999;
+	}
+
+
+/* div icon */
+
+.leaflet-div-icon {
 	background: #fff;
-	border-radius: 5px;
-	}
-.leaflet-control-layers-toggle {
-	background-image: url(images/layers.png);
-	width: 36px;
-	height: 36px;
-	}
-.leaflet-retina .leaflet-control-layers-toggle {
-	background-image: url(images/layers-2x.png);
-	background-size: 26px 26px;
-	}
-.leaflet-touch .leaflet-control-layers-toggle {
-	width: 44px;
-	height: 44px;
-	}
-.leaflet-control-layers .leaflet-control-layers-list,
-.leaflet-control-layers-expanded .leaflet-control-layers-toggle {
-	display: none;
-	}
-.leaflet-control-layers-expanded .leaflet-control-layers-list {
-	display: block;
-	position: relative;
-	}
-.leaflet-control-layers-expanded {
-	padding: 6px 10px 6px 6px;
-	color: #333;
-	background: #fff;
-	}
-.leaflet-control-layers-selector {
-	margin-top: 2px;
-	position: relative;
-	top: 1px;
-	}
-.leaflet-control-layers label {
-	display: block;
-	}
-.leaflet-control-layers-separator {
-	height: 0;
-	border-top: 1px solid #ddd;
-	margin: 5px -10px 5px -6px;
-	}
-
-
-/* attribution and scale controls */
-
-.leaflet-container .leaflet-control-attribution {
-	background: #fff;
-	background: rgba(255, 255, 255, 0.7);
-	margin: 0;
-	}
-.leaflet-control-attribution,
-.leaflet-control-scale-line {
-	padding: 0 5px;
-	color: #333;
-	}
-.leaflet-control-attribution a {
-	text-decoration: none;
-	}
-.leaflet-control-attribution a:hover {
-	text-decoration: underline;
-	}
-.leaflet-container .leaflet-control-attribution,
-.leaflet-container .leaflet-control-scale {
-	font-size: 11px;
-	}
-.leaflet-left .leaflet-control-scale {
-	margin-left: 5px;
-	}
-.leaflet-bottom .leaflet-control-scale {
-	margin-bottom: 5px;
-	}
-.leaflet-control-scale-line {
-	border: 2px solid #777;
-	border-top: none;
-	line-height: 1.1;
-	padding: 2px 5px 1px;
-	font-size: 11px;
-	white-space: nowrap;
-	overflow: hidden;
-	-moz-box-sizing: content-box;
-	     box-sizing: content-box;
-
-	background: #fff;
-	background: rgba(255, 255, 255, 0.5);
-	}
-.leaflet-control-scale-line:not(:first-child) {
-	border-top: 2px solid #777;
-	border-bottom: none;
-	margin-top: -2px;
-	}
-.leaflet-control-scale-line:not(:first-child):not(:last-child) {
-	border-bottom: 2px solid #777;
-	}
-
-.leaflet-touch .leaflet-control-attribution,
-.leaflet-touch .leaflet-control-layers,
-.leaflet-touch .leaflet-bar {
-	box-shadow: none;
-	}
-.leaflet-touch .leaflet-control-layers,
-.leaflet-touch .leaflet-bar {
-	border: 2px solid rgba(0,0,0,0.2);
-	background-clip: padding-box;
-	}
-
-
-/* popup */
-
-.leaflet-popup {
-	position: absolute;
-	text-align: center;
-	}
-.leaflet-popup-content-wrapper {
-	padding: 1px;
-	text-align: left;
-	border-radius: 12px;
-	}
-.leaflet-popup-content {
-	margin: 13px 19px;
-	line-height: 1.4;
-	}
-.leaflet-popup-content p {
-	margin: 18px 0;
-	}
-.leaflet-popup-tip-container {
-	margin: 0 auto;
-	width: 40px;
-	height: 20px;
-	position: relative;
-	overflow: hidden;
-	}
-.leaflet-popup-tip {
-	width: 17px;
-	height: 17px;
-	padding: 1px;
-
-	margin: -10px auto 0;
-
-	-webkit-transform: rotate(45deg);
-	   -moz-transform: rotate(45deg);
-	    -ms-transform: rotate(45deg);
-	     -o-transform: rotate(45deg);
-	        transform: rotate(45deg);
-	}
-.leaflet-popup-content-wrapper,
-.leaflet-popup-tip {
-	background: white;
-
-	box-shadow: 0 3px 14px rgba(0,0,0,0.4);
-	}
-.leaflet-container a.leaflet-popup-close-button {
-	position: absolute;
-	top: 0;
-	right: 0;
-	padding: 4px 4px 0 0;
-	text-align: center;
-	width: 18px;
-	height: 14px;
-	font: 16px/14px Tahoma, Verdana, sans-serif;
-	color: #c3c3c3;
-	text-decoration: none;
-	font-weight: bold;
-	background: transparent;
-	}
-.leaflet-container a.leaflet-popup-close-button:hover {
-	color: #999;
-	}
-.leaflet-popup-scrolled {
-	overflow: auto;
-	border-bottom: 1px solid #ddd;
-	border-top: 1px solid #ddd;
-	}
-
-.leaflet-oldie .leaflet-popup-content-wrapper {
-	zoom: 1;
-	}
-.leaflet-oldie .leaflet-popup-tip {
-	width: 24px;
-	margin: 0 auto;
-
-	-ms-filter: "progid:DXImageTransform.Microsoft.Matrix(M11=0.70710678, M12=0.70710678, M21=-0.70710678, M22=0.70710678)";
-	filter: progid:DXImageTransform.Microsoft.Matrix(M11=0.70710678, M12=0.70710678, M21=-0.70710678, M22=0.70710678);
-	}
-.leaflet-oldie .leaflet-popup-tip-container {
-	margin-top: -1px;
-	}
-
-.leaflet-oldie .leaflet-control-zoom,
-.leaflet-oldie .leaflet-control-layers,
-.leaflet-oldie .leaflet-popup-content-wrapper,
-.leaflet-oldie .leaflet-popup-tip {
-	border: 1px solid #999;
-	}
-
-
-/* div icon */
-
-.leaflet-div-icon {
-	background: #fff;
-<<<<<<< HEAD
 	border: 1px solid #666;
-	}
-=======
-	border: 1px solid #666;
-	}
-
->>>>>>> ff8d91c5
+	}