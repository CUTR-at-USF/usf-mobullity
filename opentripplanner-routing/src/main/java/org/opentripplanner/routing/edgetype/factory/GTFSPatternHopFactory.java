/* This program is free software: you can redistribute it and/or
 modify it under the terms of the GNU Lesser General Public License
 as published by the Free Software Foundation, either version 3 of
 the License, or (at your option) any later version.

 This program is distributed in the hope that it will be useful,
 but WITHOUT ANY WARRANTY; without even the implied warranty of
 MERCHANTABILITY or FITNESS FOR A PARTICULAR PURPOSE.  See the
 GNU General Public License for more details.

 You should have received a copy of the GNU General Public License
 along with this program.  If not, see <http://www.gnu.org/licenses/>. */

package org.opentripplanner.routing.edgetype.factory;

import java.util.ArrayList;
import java.util.Arrays;
import java.util.Collection;
import java.util.Collections;
import java.util.HashMap;
import java.util.List;
import java.util.Map;

import org.onebusaway.gtfs.model.Agency;
import org.onebusaway.gtfs.model.AgencyAndId;
import org.onebusaway.gtfs.model.Frequency;
import org.onebusaway.gtfs.model.Pathway;
import org.onebusaway.gtfs.model.ShapePoint;
import org.onebusaway.gtfs.model.Stop;
import org.onebusaway.gtfs.model.StopTime;
import org.onebusaway.gtfs.model.Transfer;
import org.onebusaway.gtfs.model.Trip;
import org.onebusaway.gtfs.services.GtfsRelationalDao;
import org.opentripplanner.common.geometry.DistanceLibrary;
import org.opentripplanner.common.geometry.SphericalDistanceLibrary;
import org.opentripplanner.common.geometry.GeometryUtils;
import org.opentripplanner.common.geometry.PackedCoordinateSequence;
import org.opentripplanner.common.model.T2;
import org.opentripplanner.gtfs.GtfsContext;
import org.opentripplanner.gtfs.GtfsLibrary;
import org.opentripplanner.routing.core.GraphBuilderAnnotation;
import org.opentripplanner.routing.core.GraphBuilderAnnotation.Variety;
import org.opentripplanner.routing.core.ServiceIdToNumberService;
import org.opentripplanner.routing.core.TransferTable;
import org.opentripplanner.routing.core.TraverseMode;
import org.opentripplanner.routing.edgetype.FreeEdge;
import org.opentripplanner.routing.edgetype.FrequencyAlight;
import org.opentripplanner.routing.edgetype.FrequencyBasedTripPattern;
import org.opentripplanner.routing.edgetype.FrequencyBoard;
import org.opentripplanner.routing.edgetype.FrequencyDwell;
import org.opentripplanner.routing.edgetype.FrequencyHop;
import org.opentripplanner.routing.edgetype.PathwayEdge;
import org.opentripplanner.routing.edgetype.TransitBoardAlight;
import org.opentripplanner.routing.edgetype.PatternDwell;
import org.opentripplanner.routing.edgetype.PatternHop;
import org.opentripplanner.routing.edgetype.PatternInterlineDwell;
import org.opentripplanner.routing.edgetype.PreAlightEdge;
import org.opentripplanner.routing.edgetype.PreBoardEdge;
import org.opentripplanner.routing.edgetype.ScheduledStopPattern;
import org.opentripplanner.routing.edgetype.TimedTransferEdge;
import org.opentripplanner.routing.edgetype.TransferEdge;
import org.opentripplanner.routing.edgetype.TableTripPattern;
import org.opentripplanner.routing.graph.Edge;
import org.opentripplanner.routing.graph.Graph;
import org.opentripplanner.routing.graph.Vertex;
import org.opentripplanner.routing.impl.DefaultFareServiceFactory;
import org.opentripplanner.routing.services.FareService;
import org.opentripplanner.routing.services.FareServiceFactory;
import org.opentripplanner.routing.vertextype.PatternArriveVertex;
import org.opentripplanner.routing.vertextype.PatternDepartVertex;
import org.opentripplanner.routing.vertextype.TransitStop;
import org.opentripplanner.routing.vertextype.TransitStopArrive;
import org.opentripplanner.routing.vertextype.TransitStopDepart;
import org.opentripplanner.routing.vertextype.TransitVertex;
import org.slf4j.Logger;
import org.slf4j.LoggerFactory;

import com.vividsolutions.jts.geom.Coordinate;
import com.vividsolutions.jts.geom.CoordinateSequence;
import com.vividsolutions.jts.geom.Geometry;
import com.vividsolutions.jts.geom.GeometryFactory;
import com.vividsolutions.jts.geom.LineString;
import com.vividsolutions.jts.linearref.LinearLocation;
import com.vividsolutions.jts.linearref.LocationIndexedLine;

class InterliningTrip  implements Comparable<InterliningTrip> {
    public Trip trip;
    public StopTime firstStopTime;
    public StopTime lastStopTime;
    TableTripPattern tripPattern;

    InterliningTrip(Trip trip, List<StopTime> stopTimes, TableTripPattern tripPattern) {
        this.trip = trip;
        this.firstStopTime = stopTimes.get(0);
        this.lastStopTime = stopTimes.get(stopTimes.size() - 1);
        this.tripPattern = tripPattern;
    }

    public int getPatternIndex() {
        return tripPattern.getTripIndex(trip);
    }
    
    @Override
    public int compareTo(InterliningTrip o) {
        return firstStopTime.getArrivalTime() - o.firstStopTime.getArrivalTime(); 
    }
    
    @Override
    public boolean equals(Object o) {
        if (o instanceof InterliningTrip) {
            return compareTo((InterliningTrip) o) == 0;
        }
        return false;
    }
    
}

class BlockIdAndServiceId {
    public String blockId;
    public AgencyAndId serviceId;

    BlockIdAndServiceId(String blockId, AgencyAndId serviceId) {
        this.blockId = blockId;
        this.serviceId = serviceId;
    }
    
    public boolean equals(Object o) {
        if (o instanceof BlockIdAndServiceId) {
            BlockIdAndServiceId other = ((BlockIdAndServiceId) o);
            return other.blockId.equals(blockId) && other.serviceId.equals(serviceId);
        }
        return false;
    }

    @Override
    public int hashCode() {
        return blockId.hashCode() * 31 + serviceId.hashCode();
    }
}

class InterlineSwitchoverKey {

    public Stop s0, s1;
    public TableTripPattern pattern1, pattern2;

    public InterlineSwitchoverKey(Stop s0, Stop s1, 
        TableTripPattern pattern1, TableTripPattern pattern2) {
        this.s0 = s0;
        this.s1 = s1;
        this.pattern1 = pattern1;
        this.pattern2 = pattern2;
    }
    
    public boolean equals(Object o) {
        if (o instanceof InterlineSwitchoverKey) {
            InterlineSwitchoverKey other = (InterlineSwitchoverKey) o;
            return other.s0.equals(s0) && 
                other.s1.equals(s1) &&
                other.pattern1 == pattern1 &&
                other.pattern2 == pattern2;
        }
        return false;
    }
    
    public int hashCode() {
        return (((s0.hashCode() * 31) + s1.hashCode()) * 31 + pattern1.hashCode()) * 31 + pattern2.hashCode(); 
    }
}

/**
 * Generates a set of edges from GTFS.
 */
public class GTFSPatternHopFactory {

    private static final Logger _log = LoggerFactory.getLogger(GTFSPatternHopFactory.class);

    private static GeometryFactory _geometryFactory = GeometryUtils.getGeometryFactory();

    private GtfsRelationalDao _dao;

    private Map<ShapeSegmentKey, LineString> _geometriesByShapeSegmentKey = new HashMap<ShapeSegmentKey, LineString>();

    private Map<AgencyAndId, LineString> _geometriesByShapeId = new HashMap<AgencyAndId, LineString>();

    private Map<AgencyAndId, double[]> _distancesByShapeId = new HashMap<AgencyAndId, double[]>();
    
    private boolean _deleteUselessDwells = true;

    private ArrayList<PatternDwell> potentiallyUselessDwells = new ArrayList<PatternDwell> ();

    private FareServiceFactory fareServiceFactory;

    private HashMap<BlockIdAndServiceId, List<InterliningTrip>> tripsForBlock = new HashMap<BlockIdAndServiceId, List<InterliningTrip>>();

    private Map<InterlineSwitchoverKey, PatternInterlineDwell> interlineDwells = new HashMap<InterlineSwitchoverKey, PatternInterlineDwell>();

    HashMap<ScheduledStopPattern, TableTripPattern> patterns = new HashMap<ScheduledStopPattern, TableTripPattern>();

    private GtfsStopContext context = new GtfsStopContext();

    private int defaultStreetToStopTime;

    private DistanceLibrary distanceLibrary = SphericalDistanceLibrary.getInstance();

    public GTFSPatternHopFactory(GtfsContext context) {
        _dao = context.getDao();
    }

    
//  // There's already a departure at this time on this trip pattern. This means
//  // that either (a) this will have all the same stop times as that one, and thus
//  // will be a duplicate of it, or (b) it will have different stops, and thus
//  // break the assumption that trips are non-overlapping.
//  if (!tripPattern.stopTimesIdentical(stopTimes, insertionPoint)) {
//      _log.warn(GraphBuilderAnnotation.register(graph,
//              Variety.TRIP_DUPLICATE_DEPARTURE, trip.getId(),
//              tripPattern.getTrip(insertionPoint)));
//      simple = true;
//      createSimpleHops(graph, trip, stopTimes);
//  } else {
//      _log.warn(GraphBuilderAnnotation.register(graph, Variety.TRIP_DUPLICATE,
//              trip.getId(), tripPattern.getTrip(insertionPoint)));
//      simple = true;
//  }


/* check stoptimes for negative hops and dwells (midnight crossings?) */
//for (int i = 0; i < stopTimes.size() - 1; i++) {
//StopTime st0 = stopTimes.get(i);
//StopTime st1 = stopTimes.get(i + 1);
//
//int dwellTime = st0.getDepartureTime() - st0.getArrivalTime();
//int runningTime = st1.getArrivalTime() - st0.getDepartureTime();
//
//if (runningTime < 0) {
//  _log.warn(GraphBuilderAnnotation.register(graph, Variety.NEGATIVE_HOP_TIME, st0, st1));
//  
//  break;
//}
//if (dwellTime < 0) {
//  _log.warn(GraphBuilderAnnotation.register(graph,
//          Variety.NEGATIVE_DWELL_TIME, st0));
//  dwellTime = 0;
//}
//
//try {
//  tripPattern.addHop(i, insertionPoint, st0.getDepartureTime(),
//          runningTime, st1.getArrivalTime(), dwellTime,
//          st0.getStopHeadsign(), trip);
//} catch (TripOvertakingException e) {
//  _log.warn(GraphBuilderAnnotation.register(graph,
//          Variety.TRIP_OVERTAKING, e.overtaker, e.overtaken, e.stopIndex));
//  createSimpleHops(graph, trip, stopTimes);
//  simple = true;
//  break;
//}
//}


    
    
    /** Generate the edges. Assumes that there are already vertices in the graph for the stops. */
    public void run(Graph graph) {
        if (fareServiceFactory == null) {
            fareServiceFactory = new DefaultFareServiceFactory();
        }
        fareServiceFactory.setDao(_dao);

        loadStops(graph);
        loadPathways(graph);
        loadAgencies(graph);
        clearCachedData();

        _log.debug("building hops from trips");
        Collection<Trip> trips = _dao.getAllTrips();
        int tripCount = 0;

        /* first, record which trips are used by one or more frequency entries */
        HashMap<Trip, List<Frequency>> tripFrequencies = new HashMap<Trip, List<Frequency>>();
        for(Frequency freq : _dao.getAllFrequencies()) {
            List<Frequency> freqs = tripFrequencies.get(freq.getTrip());
            if(freqs == null) {
                freqs = new ArrayList<Frequency>();
                tripFrequencies.put(freq.getTrip(), freqs);
            }
            freqs.add(freq);
        }

        /* then loop over all trips handling each one as a frequency-based or scheduled trip */
        TRIP : for (Trip trip : trips) {

            tripCount++;
            if (tripCount % 100000 == 0)
                _log.debug("trips=" + tripCount + "/" + trips.size());

            /* GTFS stop times frequently contain duplicate, missing, or incorrect entries */
            List<StopTime> stopTimes = getNonduplicateStopTimesForTrip(trip); // duplicate stopIds
            filterStopTimes(stopTimes, graph); // duplicate times (0-time), negative, fast or slow hops
            interpolateStopTimes(stopTimes); // interpolate between timepoints
            if (stopTimes.size() < 2) {
                _log.warn(GraphBuilderAnnotation.register(graph, Variety.TRIP_DEGENERATE, trip));
                continue TRIP;
            }
            
            /* check to see if this trip is used by one or more frequency entries */
            List<Frequency> frequencies = tripFrequencies.get(trip);
            if(frequencies != null) {
                // before creating frequency-based trips, check for single-instance frequencies.
                Frequency frequency = frequencies.get(0);
                if (frequencies.size() > 1 || 
                    frequency.getStartTime() != stopTimes.get(0).getDepartureTime() ||
                    frequency.getEndTime() - frequency.getStartTime() > frequency.getHeadwaySecs()) {
                    // rename to FrequencyTripPattern to make lines shorter?
                    FrequencyBasedTripPattern frequencyPattern = 
                            makeFrequencyPattern(graph, trip, stopTimes);
                    if (frequencyPattern != null) 
                        frequencyPattern.createRanges(frequencies);
                    continue TRIP;
                } // else fall through and treat this as a normal trip
            }

            /* this trip is not frequency-based, add it to the corresponding trip pattern */
            // maybe rename ScheduledStopPattern to TripPatternKey?
            ScheduledStopPattern stopPattern = ScheduledStopPattern.fromTrip(trip, stopTimes);
            TableTripPattern tripPattern = patterns.get(stopPattern);
            if (tripPattern == null) {
                // it's the first time we are encountering this stops+pickups+serviceId combination
                tripPattern = makePatternVerticesAndEdges(graph, trip, stopPattern, stopTimes);
                patterns.put(stopPattern, tripPattern);
            } 
            tripPattern.addTrip(trip, stopTimes);

            /* record which block trips belong to so they can be linked up later */
            String blockId = trip.getBlockId();
            if (blockId != null && !blockId.equals("")) {
                addTripToInterliningMap(trip, stopTimes, tripPattern);
            }
        } // END for loop over trips

        /* link up interlined trips (where a vehicle continues on to another logical trip) */
        for (List<InterliningTrip> blockTrips : tripsForBlock.values()) {

            if (blockTrips.size() == 1) { 
                continue; // skip blocks of only a single trip
            }
            Collections.sort(blockTrips); // sort trips within the block by first arrival time 
            
            /* iterate over trips in this block/schedule, linking them */
            for (int i = 0; i < blockTrips.size() - 1; ++i) {
                InterliningTrip fromInterlineTrip = blockTrips.get(i);
                InterliningTrip toInterlineTrip = blockTrips.get(i + 1);

                Trip fromTrip = fromInterlineTrip.trip;
                Trip toTrip = toInterlineTrip.trip;
                StopTime st0 = fromInterlineTrip.lastStopTime;
                StopTime st1 = toInterlineTrip.firstStopTime;
                Stop s0 = st0.getStop();
                Stop s1 = st1.getStop();

                if (st0.getPickupType() == 1) {
                    /* do not create an interline dwell when the last stop on the arriving trip does
                     * not allow pickups, since this probably means that, while two trips share a
                     * block, riders cannot stay on the vehicle during the deadhead */
                    continue;
                }

                Trip fromExemplar = fromInterlineTrip.tripPattern.exemplar;
                Trip toExemplar = toInterlineTrip.tripPattern.exemplar;

                // make a key representing all interline dwells between these same vertices
                InterlineSwitchoverKey dwellKey = new InterlineSwitchoverKey(
                        s0, s1, fromInterlineTrip.tripPattern, toInterlineTrip.tripPattern);
                // do we already have a PatternInterlineDwell edge for this dwell?
                PatternInterlineDwell dwell = getInterlineDwell(dwellKey);
                if (dwell == null) { 
                    // create the dwell because it does not exist yet
                    Vertex startJourney = context.patternArriveNodes.get(new T2<Stop, Trip>(s0, fromExemplar));
                    Vertex endJourney = context.patternDepartNodes.get(new T2<Stop, Trip>(s1, toExemplar));
                    // toTrip is just an exemplar; dwell edges can contain many trip connections
                    dwell = new PatternInterlineDwell(startJourney, endJourney, toTrip);
                    interlineDwells.put(dwellKey, dwell);
                }
                int dwellTime = st1.getDepartureTime() - st0.getArrivalTime();
                dwell.addTrip(fromTrip.getId(), toTrip.getId(), dwellTime,
                        fromInterlineTrip.getPatternIndex(), toInterlineTrip.getPatternIndex());
            }
        } // END loop over interlining blocks 
        
        loadTransfers(graph);
        if (_deleteUselessDwells) 
            deleteUselessDwells(graph);
        /* this is the wrong place to do this: it should be done on all feeds at once, or at deserialization*/
        _log.info("begin indexing large patterns");
        for (TableTripPattern tp : context.tripPatternIds.keySet()) {
            tp.finish();
        }
        _log.info("end indexing large patterns");
        clearCachedData();
        graph.putService(FareService.class, fareServiceFactory.makeFareService());
        graph.putService(ServiceIdToNumberService.class, new ServiceIdToNumberService(context.serviceIds));
    }

    private FrequencyBasedTripPattern makeFrequencyPattern(Graph graph, Trip trip,
            List<StopTime> stopTimes) {
        
        FrequencyBasedTripPattern pattern = new FrequencyBasedTripPattern(trip, stopTimes.size(), getServiceId(trip));
        TraverseMode mode = GtfsLibrary.getTraverseMode(trip.getRoute());
        int lastStop = stopTimes.size() - 1;

        int i;
        StopTime st1 = null;
        TransitVertex psv0arrive, psv1arrive = null;
        TransitVertex psv0depart;
        ArrayList<Edge> createdEdges = new ArrayList<Edge>();
        ArrayList<Vertex> createdVertices = new ArrayList<Vertex>();
        List<Stop> stops = new ArrayList<Stop>();
        int offset = stopTimes.get(0).getDepartureTime();
        for (i = 0; i < lastStop; i++) {    
            StopTime st0 = stopTimes.get(i);
            Stop s0 = st0.getStop();
            stops.add(s0);
            st1 = stopTimes.get(i + 1);
            Stop s1 = st1.getStop();
            if (i == lastStop - 1)
                stops.add(s1);
            
            int arrivalTime = st1.getArrivalTime() - offset;
            int departureTime = st0.getDepartureTime() - offset;

            int dwellTime = st0.getDepartureTime() - st0.getArrivalTime();
            int runningTime = arrivalTime - departureTime;

            if (runningTime < 0) {
                _log.warn(GraphBuilderAnnotation.register(graph,
                        Variety.NEGATIVE_HOP_TIME, st0, st1));
                //back out hops and give up
                for (Edge e: createdEdges) {
                    e.getFromVertex().removeOutgoing(e);
                    e.getToVertex().removeIncoming(e);
                }
                for (Vertex v : createdVertices) {
                    graph.removeVertexAndEdges(v);
                }
                return null;
            }

            // create journey vertices

            if (i != 0) {
                //dwells are possible on stops after the first
                psv0arrive = psv1arrive;
                
                if (dwellTime == 0) {
                    //if dwell time is zero, we would like to not create psv0depart
                    //use psv0arrive instead
                    psv0depart = psv0arrive;
                } else {

                    psv0depart = new PatternDepartVertex(graph, trip, st0);
                    createdVertices.add(psv0depart);
                    FrequencyDwell dwell = new FrequencyDwell(psv0arrive, psv0depart, i, pattern);
                    createdEdges.add(dwell);
                }
            } else {
                psv0depart = new PatternDepartVertex(graph, trip, st0);
                createdVertices.add(psv0depart);
            }

            psv1arrive = new PatternArriveVertex(graph, trip, st1);
            createdVertices.add(psv1arrive);

            FrequencyHop hop = new FrequencyHop(psv0depart, psv1arrive, s0, s1, i,
                    pattern);
            createdEdges.add(hop);
            hop.setGeometry(getHopGeometry(graph, trip.getShapeId(), st0, st1, psv0depart,
                    psv1arrive));

            pattern.addHop(i, departureTime, runningTime, arrivalTime, dwellTime,
                    st0.getStopHeadsign());

            TransitStopDepart stopDepart = context.stopDepartNodes.get(s0);
            TransitStopArrive stopArrive = context.stopArriveNodes.get(s1);

            final int serviceId = getServiceId(trip);
            Edge board = new FrequencyBoard(stopDepart, psv0depart, pattern, i, mode, serviceId);
            Edge alight = new FrequencyAlight(psv1arrive, stopArrive, pattern, i, mode, serviceId);
            createdEdges.add(board);
            createdEdges.add(alight);
        }

        pattern.setStops(stops);

        pattern.setTripFlags(((trip.getWheelchairAccessible() == 1) ? TableTripPattern.FLAG_WHEELCHAIR_ACCESSIBLE : 0)
        | (((trip.getRoute().getBikesAllowed() == 2 && trip.getTripBikesAllowed() != 1)
            || trip.getTripBikesAllowed() == 2) ? TableTripPattern.FLAG_BIKES_ALLOWED : 0));

        return pattern;
    }

    /**
     * scan through the given list, looking for clearly incorrect series of stoptimes 
     * and unsetting / annotating them. unsetting the arrival/departure time of clearly incorrect
     * stoptimes will cause them to be interpolated in the next step. 
     *  
     * @param stopTimes the stoptimes to be filtered (from a single trip)
     * @param graph the graph where annotations will be registered
     */
    private void filterStopTimes(List<StopTime> stopTimes, Graph graph) {
        if (stopTimes.size() < 2)
            return;
        StopTime st0 = stopTimes.get(0);
        if (!st0.isDepartureTimeSet() && st0.isArrivalTimeSet()) {
            /* set depature time if it is missing */
            st0.setDepartureTime(st0.getArrivalTime());
        }
        for (int i = 1; i < stopTimes.size(); i++) {
            boolean st1bogus = false;
            boolean midnightCrossed = false;
            StopTime st1 = stopTimes.get(i);
            if (!st1.isDepartureTimeSet() && st1.isArrivalTimeSet()) {
                /* set departure time if it is missing */
                st1.setDepartureTime(st1.getArrivalTime());
            }
            /* do not process non-timepoint stoptimes, 
             * which are of course identical to other adjacent non-timepoint stoptimes */
            if ( ! (st1.isArrivalTimeSet() && st1.isDepartureTimeSet())) {
                continue;
            }
            final int HOUR = 60 * 60;
            int dwellTime = st0.getDepartureTime() - st0.getArrivalTime(); 
            if (dwellTime < 0) {
                _log.warn(GraphBuilderAnnotation.register(graph, Variety.NEGATIVE_DWELL_TIME, st0));
                if (st0.getArrivalTime() > 23 * HOUR && st0.getDepartureTime() < 1 * HOUR) {
                    midnightCrossed = true;
                    st0.setDepartureTime(st0.getDepartureTime() + 24 * HOUR);
                } else {
                    st0.setDepartureTime(st0.getArrivalTime());
                }
            }
            int runningTime = st1.getArrivalTime() - st0.getDepartureTime();

            if (runningTime < 0) {
                _log.warn(GraphBuilderAnnotation.register(graph, Variety.NEGATIVE_HOP_TIME, new StopTime(st0), new StopTime(st1)));
                // negative hops are usually caused by incorrect coding of midnight crossings
                midnightCrossed = true;
                if (st0.getDepartureTime() > 23 * HOUR && st1.getArrivalTime() < 1 * HOUR) {
                    st1.setArrivalTime(st1.getArrivalTime() + 24 * HOUR);
                } else {
                    st1.setArrivalTime(st0.getDepartureTime());
                }
            }
            double hopDistance = distanceLibrary.fastDistance(
                   st0.getStop().getLon(), st0.getStop().getLat(),
                   st1.getStop().getLon(), st1.getStop().getLat());
            double hopSpeed = hopDistance/runningTime;
            /* zero-distance hops are probably not harmful, though they could be better 
             * represented as dwell times
            if (hopDistance == 0) {
                _log.warn(GraphBuilderAnnotation.register(graph, 
                        Variety.HOP_ZERO_DISTANCE, runningTime, 
                        st1.getTrip().getId(), 
                        st1.getStopSequence()));
            } 
            */
            // sanity-check the hop
            if (st0.getArrivalTime() == st1.getArrivalTime() ||
                st0.getDepartureTime() == st1.getDepartureTime()) {
                _log.trace("{} {}", st0, st1);
                // series of identical stop times at different stops
                _log.trace(GraphBuilderAnnotation.register(graph, 
                          Variety.HOP_ZERO_TIME, hopDistance, 
                          st1.getTrip().getRoute(), 
                          st1.getTrip().getId(), st1.getStopSequence()));
                // clear stoptimes that are obviously wrong, causing them to later be interpolated
/* FIXME (lines commented out because they break routability in multi-feed NYC for some reason -AMB) */
//                st1.clearArrivalTime();
//                st1.clearDepartureTime();
                st1bogus = true;
            } else if (hopSpeed > 45) {
                // 45 m/sec ~= 100 miles/hr
                // elapsed time of 0 will give speed of +inf
                _log.trace(GraphBuilderAnnotation.register(graph,
                          Variety.HOP_SPEED_FAST, hopSpeed, hopDistance,
                          st0.getTrip().getRoute(),
                          st0.getTrip().getId(), st0.getStopSequence()));
            } else if (hopSpeed < 0.1) {
                // 0.1 m/sec ~= 0.2 miles/hr
                _log.trace(GraphBuilderAnnotation.register(graph,
                          Variety.HOP_SPEED_SLOW, hopSpeed, hopDistance,
                          st0.getTrip().getRoute(),
                          st0.getTrip().getId(), st0.getStopSequence()));
            }
            // st0 should reflect the last stoptime that was not clearly incorrect
            if ( ! st1bogus)  
                st0 = st1;
        } // END for loop over stop times
    }
    
    private void loadAgencies(Graph graph) {
        for (Agency agency : _dao.getAllAgencies()) {
            graph.addAgency(agency);
        }
    }

    private PatternInterlineDwell getInterlineDwell(InterlineSwitchoverKey key) {
        return interlineDwells.get(key);
    }

    private void loadPathways(Graph graph) {
        for (Pathway pathway : _dao.getAllPathways()) {
            Vertex fromVertex = context.stopNodes.get(pathway.getFromStop());
            Vertex toVertex = context.stopNodes.get(pathway.getToStop());
            if (pathway.isWheelchairTraversalTimeSet()) {
                new PathwayEdge(fromVertex, toVertex, pathway.getTraversalTime());
            } else {
                new PathwayEdge(fromVertex, toVertex, pathway.getTraversalTime(), pathway.getWheelchairTraversalTime());
            }
        }
    }

    private void loadStops(Graph graph) {
        for (Stop stop : _dao.getAllStops()) {
            if (context.stops.contains(stop.getId())) {
                continue;
            }
            context.stops.add(stop.getId());
            //add a vertex representing the stop
            TransitStop stopVertex = new TransitStop(graph, stop);
            stopVertex.setStreetToStopTime(defaultStreetToStopTime);
            context.stopNodes.put(stop, stopVertex);
            
            if (stop.getLocationType() != 2) {
                //add a vertex representing arriving at the stop
                TransitStopArrive arrive = new TransitStopArrive(graph, stop);
                context.stopArriveNodes.put(stop, arrive);

                //add a vertex representing departing from the stop
                TransitStopDepart depart = new TransitStopDepart(graph, stop);
                context.stopDepartNodes.put(stop, depart);

                //add edges from arrive to stop and stop to depart
                new PreAlightEdge(arrive, stopVertex);
                new PreBoardEdge(stopVertex, depart);
            }
        }
    }
    
    /** Delete dwell edges that take no time, and merge their start and end vertices. */
    private void deleteUselessDwells(Graph graph) {
        int nDwells = potentiallyUselessDwells.size();
        int nDeleted = 0;
        for (PatternDwell dwell : potentiallyUselessDwells) {
            // useless arrival time arrays are now eliminated in TripTimes constructor (AMB) 
            if (dwell.allDwellsZero()) {
                dwell.getFromVertex().mergeFrom(graph, dwell.getToVertex());
                nDeleted += 1;
            }                
        }
        _log.debug("deleted {} dwell edges / {} candidates, merging arrival and departure vertices.", 
           nDeleted, nDwells);
    }

    private void addTripToInterliningMap(Trip trip, List<StopTime> stopTimes, TableTripPattern tripPattern) {
        String blockId = trip.getBlockId();
        BlockIdAndServiceId key = new BlockIdAndServiceId(blockId, trip.getServiceId()); 
        List<InterliningTrip> trips = tripsForBlock.get(key);
        if (trips == null) {
            trips = new ArrayList<InterliningTrip>();
            tripsForBlock.put(key, trips);
        }
        trips.add(new InterliningTrip(trip, stopTimes, tripPattern));
    }

    /**
     * scan through the given list of stoptimes, interpolating the missing ones.
     * this is currently done by assuming equidistant stops and constant speed.
     * while we may not be able to improve the constant speed assumption,
     * TODO: use route matching (or shape distance etc.) to improve inter-stop distances
     *  
     * @param stopTimes the stoptimes to be filtered (from a single trip)
     */
    private void interpolateStopTimes(List<StopTime> stopTimes) {
        int lastStop = stopTimes.size() - 1;
        int numInterpStops = -1;
        int departureTime = -1, prevDepartureTime = -1;
        int interpStep = 0;

        int i;
        for (i = 0; i < lastStop; i++) {
            StopTime st0 = stopTimes.get(i);

            prevDepartureTime = departureTime;
            departureTime = st0.getDepartureTime();

            /* Interpolate, if necessary, the times of non-timepoint stops */
            /* genuine interpolation needed */
            if (!(st0.isDepartureTimeSet() && st0.isArrivalTimeSet())) {
                // figure out how many such stops there are in a row.
                int j;
                StopTime st = null;
                for (j = i + 1; j < lastStop + 1; ++j) {
                    st = stopTimes.get(j);
                    if ((st.isDepartureTimeSet() && st.getDepartureTime() != departureTime)
                            || (st.isArrivalTimeSet() && st.getArrivalTime() != departureTime)) {
                        break;
                    }
                }
                if (j == lastStop + 1) {
                    throw new RuntimeException(
                            "Could not interpolate arrival/departure time on stop " + i
                            + " (missing final stop time) on trip " + st0.getTrip());
                }
                numInterpStops = j - i;
                int arrivalTime;
                if (st.isArrivalTimeSet()) {
                    arrivalTime = st.getArrivalTime();
                } else {
                    arrivalTime = st.getDepartureTime();
                }
                interpStep = (arrivalTime - prevDepartureTime) / (numInterpStops + 1);
                if (interpStep < 0) {
                    throw new RuntimeException(
                            "trip goes backwards for some reason");
                }
                for (j = i; j < i + numInterpStops; ++j) {
                    //System.out.println("interpolating " + j + " between " + prevDepartureTime + " and " + arrivalTime);
                    departureTime = prevDepartureTime + interpStep * (j - i + 1);
                    st = stopTimes.get(j);
                    if (st.isArrivalTimeSet()) {
                        departureTime = st.getArrivalTime();
                    } else {
                        st.setArrivalTime(departureTime);
                    }
                    if (!st.isDepartureTimeSet()) {
                        st.setDepartureTime(departureTime);
                    }
                }
                i = j - 1;
            }
        }
    }

    /** 
     * The first time a particular ScheduledStopPattern (stops+pickups+serviceId combination) 
     * is encountered, an empty tripPattern object is created to hold the schedule information. This
     * method also creates the corresponding PatternStop vertices and PatternBoard/Hop/Alight edges.
     * StopTimes are passed in instead of Stops only because they are needed for shape distances.
     * The TripPattern returned is empty; trips should be added to the TripPattern later.
     */
    private TableTripPattern makePatternVerticesAndEdges(Graph graph, Trip trip, 
            ScheduledStopPattern stopPattern, List<StopTime> stopTimes) {

        TableTripPattern tripPattern = new TableTripPattern(trip, stopPattern, getServiceId(trip));
        // These indexes may be used to make an array-based TimetableSnapshot if the current 
        // hashmap-based implementation turns out to be insufficient.
        // Otherwise, they can be replaced with a simple list of tripPatterns, so that their 
        // scheduled timetables can be indexed and compacted once all trips are added.
        getTripPatternIndex(tripPattern);
        TraverseMode mode = GtfsLibrary.getTraverseMode(trip.getRoute());
        
        // create journey vertices
        PatternArriveVertex psv0arrive, psv1arrive = null;
        PatternDepartVertex psv0depart;
        for (int hopIndex = 0; hopIndex < stopTimes.size() - 1; hopIndex++) {
            StopTime st0 = stopTimes.get(hopIndex);
            Stop s0 = st0.getStop();
            StopTime st1 = stopTimes.get(hopIndex + 1);
            Stop s1 = st1.getStop();
            psv0depart = new PatternDepartVertex(graph, tripPattern, st0);
            context.patternDepartNodes.put(new T2<Stop, Trip>(s0, trip), psv0depart);
            if (hopIndex != 0) {
                psv0arrive = psv1arrive;
                PatternDwell dwell = new PatternDwell(psv0arrive, psv0depart, hopIndex, tripPattern);
                if (st0.getArrivalTime() == st0.getDepartureTime())
                    potentiallyUselessDwells.add(dwell); // TODO: verify against old code
            }
            psv1arrive = new PatternArriveVertex(graph, tripPattern, st1);
            context.patternArriveNodes.put(new T2<Stop, Trip>(st1.getStop(), trip), psv1arrive);

            PatternHop hop = new PatternHop(psv0depart, psv1arrive, s0, s1, hopIndex);
            hop.setGeometry(getHopGeometry(graph, trip.getShapeId(), st0, st1, psv0depart, psv1arrive));

            TransitStopDepart stopDepart = context.stopDepartNodes.get(s0);
            TransitStopArrive stopArrive = context.stopArriveNodes.get(s1);
<<<<<<< HEAD
            new PatternBoard(stopDepart, psv0depart, hopIndex, mode);
            new PatternAlight(psv1arrive, stopArrive, hopIndex, mode);
=======

            Edge board = new TransitBoardAlight(stopDepart, psv0depart, hopIndex, mode);
            Edge alight = new TransitBoardAlight(psv1arrive, stopArrive, hopIndex, mode);
>>>>>>> 7b67bf6b
        }        
        
        return tripPattern;
    }
    
    
    // originally in makeTripPattern method (duplicate trip adding code and flags code):
//        tripPattern.setTripFlags(0, 
//                ((trip.getWheelchairAccessible() == 1) ? TripPattern.FLAG_WHEELCHAIR_ACCESSIBLE : 0)
//                
//                | 
//                
//                (((trip.getRoute().getBikesAllowed() == 2 && trip.getTripBikesAllowed() != 1)
//                    || trip.getTripBikesAllowed() == 2) ? TripPattern.FLAG_BIKES_ALLOWED : 0));
//
//        tripPattern.addHop(i, 0, departureTime, runningTime, arrivalTime, dwellTime,
//                st0.getStopHeadsign(), trip);
//        StopTime st1 = null;
//        for (int i = 0; i < lastStop; i++) {           
//            StopTime st0 = stopTimes.get(i);
//            Stop s0 = st0.getStop();
//            st1 = stopTimes.get(i + 1);
//            Stop s1 = st1.getStop();
//
//            int arrivalTime = st1.getArrivalTime();
//            int departureTime = st0.getDepartureTime();
//
//            int dwellTime = st0.getDepartureTime() - st0.getArrivalTime();
//            int runningTime = arrivalTime - departureTime ;
//
//            if (runningTime < 0) {
//                _log.warn(GraphBuilderAnnotation.register(graph,
//                        Variety.NEGATIVE_HOP_TIME, st0, st1));
//                //back out hops and give up
//                for (Edge e: createdEdges) {
//                    e.getFromVertex().removeOutgoing(e);
//                    e.getToVertex().removeIncoming(e);
//                }
//                for (Vertex v : createdVertices) {
//                    graph.removeVertexAndEdges(v);
//                }
//                return null;
//            }
//
//        }
//
//    }

    private int getServiceId(Trip trip) {
        AgencyAndId gtfsId = trip.getServiceId();
        Integer id = context.serviceIds.get(gtfsId);
        if (id == null) {
            id = context.serviceIds.size();
            context.serviceIds.put(gtfsId, id);
        }
        return id;
    }

    private int getTripPatternIndex(TableTripPattern pattern) {
        // we could probably get away with just a set of tripPatterns since we are not storing
        // indexes in the patterns themselves.
        Integer id = context.tripPatternIds.get(pattern);
        if (id == null) {
            id = context.serviceIds.size();
            context.tripPatternIds.put(pattern, id);
        }
        return id;
    }

    private void clearCachedData() {
        _log.debug("shapes=" + _geometriesByShapeId.size());
        _log.debug("segments=" + _geometriesByShapeSegmentKey.size());
        _geometriesByShapeId.clear();
        _distancesByShapeId.clear();
        _geometriesByShapeSegmentKey.clear();
        potentiallyUselessDwells.clear();
    }

    private void loadTransfers(Graph graph) {
        Collection<Transfer> transfers = _dao.getAllTransfers();
        TransferTable transferTable = graph.getTransferTable();
        for (Transfer t : transfers) {
            Stop fromStop = t.getFromStop();
            Stop toStop = t.getToStop();
            Vertex fromVertex = context.stopArriveNodes.get(fromStop);
            Vertex toVertex = context.stopDepartNodes.get(toStop);
            switch (t.getTransferType()) {
            case 1:
                // timed (synchronized) transfer 
                // Handle with edges that bypass the street network.
                // from and to vertex here are stop_arrive and stop_depart vertices
                new TimedTransferEdge(fromVertex, toVertex);
                break;
            case 2:
                // min transfer time
                transferTable.setTransferTime(fromVertex, toVertex, t.getMinTransferTime());
                break;
            case 3:
                // forbidden transfer
                transferTable.setTransferTime(fromVertex, toVertex, TransferTable.FORBIDDEN_TRANSFER);
                break;
            case 0:
            default: 
                // preferred transfer
                transferTable.setTransferTime(fromVertex, toVertex, TransferTable.PREFERRED_TRANSFER);
                break;
            }
        }
    }

    /// This should become unnecessary with unsorted trip patterns
    /*
    private void createSimpleHops(Graph graph, Trip trip, List<StopTime> stopTimes) {

        ArrayList<Hop> hops = new ArrayList<Hop>();
        boolean tripWheelchairAccessible = trip.getWheelchairAccessible() == 1;

        PatternStopVertex psv0arrive, psv0depart, psv1arrive = null;
        ArrayList<Edge> created = new ArrayList<Edge>();
        
        int serviceId = getServiceId(trip);
        
        for (int i = 0; i < stopTimes.size() - 1; i++) {
            StopTime st0 = stopTimes.get(i);
            Stop s0 = st0.getStop();
            StopTime st1 = stopTimes.get(i + 1);
            Stop s1 = st1.getStop();

            int dwellTime = st0.getDepartureTime() - st0.getArrivalTime();
            int runningTime = st1.getArrivalTime() - st0.getDepartureTime();
            if (runningTime < 0) {
                _log.warn(GraphBuilderAnnotation.register(graph,
                        Variety.NEGATIVE_HOP_TIME, st0, st1));
                //back out trip and give up
                for (Edge e: created) {
                    e.getFromVertex().removeOutgoing(e);
                    e.getToVertex().removeIncoming(e);
                }
                return;
            }
            if (dwellTime < 0) {
                _log.warn(GraphBuilderAnnotation.register(graph, Variety.NEGATIVE_DWELL_TIME, st0));
                dwellTime = 0;
            }

            Vertex startStation = context.stopDepartNodes.get(s0);
            Vertex endStation = context.stopArriveNodes.get(s1);

            // create and connect journey vertices
            if (psv1arrive == null) { 
                // first iteration
                psv0arrive = new PatternArriveVertex(graph, trip, st0); 
            } else { 
                // subsequent iterations
                psv0arrive = psv1arrive; 
            }
            psv0depart = new PatternDepartVertex(graph, trip, st0);
            psv1arrive = new PatternArriveVertex(graph, trip, st1);

            new Dwell(psv0arrive, psv0depart, st0);
            Hop hop = new Hop(psv0depart, psv1arrive, st0, st1, trip, serviceId);
            created.add(hop);
            hop.setGeometry(getHopGeometry(graph, trip.getShapeId(), st0, st1, psv0depart,
                    psv1arrive));
            hops.add(hop);

            if (st0.getPickupType() != 1) {
                Edge board = new Board(startStation, psv0depart, hop,
                    tripWheelchairAccessible && s0.getWheelchairBoarding() == 1,
                    st0.getStop().getZoneId(), trip, st0.getPickupType());
                created.add(board);
            }
            if (st0.getDropOffType() != 1) {
                Edge alight = new Alight(psv1arrive, endStation, hop, 
                    tripWheelchairAccessible && s1.getWheelchairBoarding() == 1,
                    st0.getStop().getZoneId(), trip, st0.getDropOffType());
                created.add(alight);
            }
        }
    }
    */
    
    private Geometry getHopGeometry(Graph graph, AgencyAndId shapeId, StopTime st0, StopTime st1,
            Vertex startJourney, Vertex endJourney) {

        if (shapeId == null || shapeId.getId() == null || shapeId.getId().equals(""))
            return null;

        double startDistance = st0.getShapeDistTraveled();
        double endDistance = st1.getShapeDistTraveled();

        boolean hasShapeDist = st0.isShapeDistTraveledSet() && st1.isShapeDistTraveledSet();

        if (hasShapeDist) {

            ShapeSegmentKey key = new ShapeSegmentKey(shapeId, startDistance, endDistance);
            LineString geometry = _geometriesByShapeSegmentKey.get(key);
            if (geometry != null)
                return geometry;

            double[] distances = getDistanceForShapeId(shapeId);

            if (distances == null) {
                _log.warn(GraphBuilderAnnotation.register(graph, 
                        Variety.BOGUS_SHAPE_GEOMETRY, shapeId));
                return null;
            } else {
                LinearLocation startIndex = getSegmentFraction(distances, startDistance);
                LinearLocation endIndex = getSegmentFraction(distances, endDistance);

                if (equals(startIndex, endIndex)) {
                    //bogus shape_dist_traveled 
                    GraphBuilderAnnotation.register(graph, Variety.BOGUS_SHAPE_DIST_TRAVELED, st1);
                    return createSimpleGeometry(st0.getStop(), st1.getStop());
                }
                LineString line = getLineStringForShapeId(shapeId);
                LocationIndexedLine lol = new LocationIndexedLine(line);

                geometry = getSegmentGeometry(graph, shapeId, lol, startIndex, endIndex, startDistance,
                        endDistance, st0, st1);
                
                return geometry;
            }
        }

        LineString line = getLineStringForShapeId(shapeId);
        if (line == null) {
            _log.warn(GraphBuilderAnnotation.register(graph, 
                    Variety.BOGUS_SHAPE_GEOMETRY, shapeId));
            return null;
        }
        LocationIndexedLine lol = new LocationIndexedLine(line);

        LinearLocation startCoord = lol.indexOf(startJourney.getCoordinate());
        LinearLocation endCoord = lol.indexOf(endJourney.getCoordinate());

        double distanceFrom = startCoord.getSegmentLength(line);
        double distanceTo = endCoord.getSegmentLength(line);

        return getSegmentGeometry(graph, shapeId, lol, startCoord, endCoord, distanceFrom, distanceTo, st0, st1);
    }

    private static boolean equals(LinearLocation startIndex, LinearLocation endIndex) {
        return startIndex.getSegmentIndex() == endIndex.getSegmentIndex()
                && startIndex.getSegmentFraction() == endIndex.getSegmentFraction()
                && startIndex.getComponentIndex() == endIndex.getComponentIndex();
    }

    private LineString createSimpleGeometry(Stop s0, Stop s1) {
        
        Coordinate[] coordinates = new Coordinate[] {
                new Coordinate(s0.getLon(), s0.getLat()),
                new Coordinate(s1.getLon(), s1.getLat())
        };
        CoordinateSequence sequence = new PackedCoordinateSequence.Double(coordinates, 2);
        
        return _geometryFactory.createLineString(sequence);        
    }

    private boolean isValid(Geometry geometry, Stop s0, Stop s1) {
        Coordinate[] coordinates = geometry.getCoordinates();
        if (coordinates.length < 2) {
            return false;
        }
        if (geometry.getLength() == 0) {
            return false;
        }
        for (Coordinate coordinate : coordinates) {
            if (Double.isNaN(coordinate.x) || Double.isNaN(coordinate.y)) {
                return false;
            }
        }
        Coordinate geometryStartCoord = coordinates[0];
        Coordinate geometryEndCoord = coordinates[coordinates.length - 1];
        
        Coordinate startCoord = new Coordinate(s0.getLon(), s0.getLat());
        Coordinate endCoord = new Coordinate(s1.getLon(), s1.getLat());
        if (distanceLibrary.distance(startCoord, geometryStartCoord) > 100) {
            return false;
        } else if (distanceLibrary.distance(endCoord, geometryEndCoord) > 100) {
            return false;
        }
        return true;
    }

    private LineString getSegmentGeometry(Graph graph, AgencyAndId shapeId,
            LocationIndexedLine locationIndexedLine, LinearLocation startIndex,
            LinearLocation endIndex, double startDistance, double endDistance, 
            StopTime st0, StopTime st1) {

        ShapeSegmentKey key = new ShapeSegmentKey(shapeId, startDistance, endDistance);

        LineString geometry = _geometriesByShapeSegmentKey.get(key);
        if (geometry == null) {

            geometry = (LineString) locationIndexedLine.extractLine(startIndex, endIndex);

            // Pack the resulting line string
            CoordinateSequence sequence = new PackedCoordinateSequence.Double(geometry
                    .getCoordinates(), 2);
            geometry = _geometryFactory.createLineString(sequence);
            
            if (!isValid(geometry, st0.getStop(), st1.getStop())) {
                _log.warn(GraphBuilderAnnotation.register(graph, Variety.BOGUS_SHAPE_GEOMETRY_CAUGHT, shapeId, st0, st1));

                //fall back to trivial geometry
                geometry = createSimpleGeometry(st0.getStop(), st1.getStop());
            }
            _geometriesByShapeSegmentKey.put(key, (LineString) geometry);
        }

        return geometry;
    }
    
    /* 
     * If a shape appears in more than one feed, the shape points will be loaded several
     * times, and there will be duplicates in the DAO. Filter out duplicates and repeated
     * coordinates because 1) they are unnecessary, and 2) they define 0-length line segments
     * which cause JTS location indexed line to return a segment location of NaN, 
     * which we do not want.
     */
    private List<ShapePoint> getUniqueShapePointsForShapeId(AgencyAndId shapeId) {
        List<ShapePoint> points = _dao.getShapePointsForShapeId(shapeId);
        ArrayList<ShapePoint> filtered = new ArrayList<ShapePoint>(points.size());
        ShapePoint last = null;
        for (ShapePoint sp : points) {
            if (last == null || last.getSequence() != sp.getSequence()) {
                if (last != null && 
                    last.getLat() == sp.getLat() && 
                    last.getLon() == sp.getLon()) {
                    _log.trace("pair of identical shape points (skipping): {} {}", last, sp);
                } else {
                    filtered.add(sp);
                }
            }
            last = sp;
        }
        if (filtered.size() != points.size()) {
            filtered.trimToSize();
            return filtered;
        } else {
            return points;
        }
    }

    private LineString getLineStringForShapeId(AgencyAndId shapeId) {

        LineString geometry = _geometriesByShapeId.get(shapeId);

        if (geometry != null) 
            return geometry;

        List<ShapePoint> points = getUniqueShapePointsForShapeId(shapeId);
        if (points.size() < 2) {
            return null;
        }
        Coordinate[] coordinates = new Coordinate[points.size()];
        double[] distances = new double[points.size()];

        boolean hasAllDistances = true;

        int i = 0;
        for (ShapePoint point : points) {
            coordinates[i] = new Coordinate(point.getLon(), point.getLat());
            distances[i] = point.getDistTraveled();
            if (!point.isDistTraveledSet())
                hasAllDistances = false;
            i++;
        }

        /**
         * If we don't have distances here, we can't calculate them ourselves because we can't
         * assume the units will match
         */

        if (!hasAllDistances) {
            distances = null;
        }

        CoordinateSequence sequence = new PackedCoordinateSequence.Double(coordinates, 2);
        geometry = _geometryFactory.createLineString(sequence);
        _geometriesByShapeId.put(shapeId, geometry);
        _distancesByShapeId.put(shapeId, distances);

        return geometry;
    }

    private double[] getDistanceForShapeId(AgencyAndId shapeId) {
        getLineStringForShapeId(shapeId);
        return _distancesByShapeId.get(shapeId);
    }

    private LinearLocation getSegmentFraction(double[] distances, double distance) {
        int index = Arrays.binarySearch(distances, distance);
        if (index < 0)
            index = -(index + 1);
        if (index == 0)
            return new LinearLocation(0, 0.0);
        if (index == distances.length)
            return new LinearLocation(distances.length, 0.0);

        double prevDistance = distances[index - 1];
        if (prevDistance == distances[index]) {
            return new LinearLocation(index - 1, 1.0);
        }
        double indexPart = (distance - distances[index - 1])
                / (distances[index] - prevDistance);
        return new LinearLocation(index - 1, indexPart);
    }

    /** Filter out (erroneous) series of stop times that refer to the same stop */
    private List<StopTime> getNonduplicateStopTimesForTrip(Trip trip) {
        List<StopTime> unfiltered = _dao.getStopTimesForTrip(trip);
        ArrayList<StopTime> filtered = new ArrayList<StopTime>(unfiltered.size());
        for (StopTime st : unfiltered) {
            if (filtered.size() > 0) {
                StopTime lastStopTime = filtered.get(filtered.size() - 1);
                if (lastStopTime.getStop().equals(st.getStop())) {
                    lastStopTime.setDepartureTime(st.getDepartureTime());
                } else {
                    filtered.add(st);
                }
            } else {
                filtered.add(st);
            }
        }
        if (filtered.size() == unfiltered.size()) {
            return unfiltered;
        }
        return filtered;
    }

    public void setFareServiceFactory(FareServiceFactory fareServiceFactory) {
        this.fareServiceFactory = fareServiceFactory;
    }

    /**
     * Create transfer edges between stops which are listed in transfers.txt.
     * This is not usually useful, but it's nice for the NYC subway system, where
     * it's important to provide in-station transfers for fare computation.
     */
    public void createStationTransfers(Graph graph) {

        /* connect stops to their parent stations
         * TODO: provide a cost for these edges when stations and
         * stops have different locations 
         */
        for (Stop stop : _dao.getAllStops()) {
            String parentStation = stop.getParentStation();
            if (parentStation != null) {
                Vertex stopVertex = context.stopNodes.get(stop);

                String agencyId = stop.getId().getAgencyId();
                AgencyAndId parentStationId = new AgencyAndId(agencyId, parentStation);

                Stop parentStop = _dao.getStopForId(parentStationId);
                Vertex parentStopVertex = context.stopNodes.get(parentStop);

                new FreeEdge(parentStopVertex, stopVertex);
                new FreeEdge(stopVertex, parentStopVertex);

                Vertex stopArriveVertex = context.stopArriveNodes.get(stop);
                Vertex parentStopArriveVertex = context.stopArriveNodes.get(parentStop);

                new FreeEdge(parentStopArriveVertex, stopArriveVertex);
                new FreeEdge(stopArriveVertex, parentStopArriveVertex);

                Vertex stopDepartVertex = context.stopDepartNodes.get(stop);
                Vertex parentStopDepartVertex = context.stopDepartNodes.get(parentStop);

                new FreeEdge(parentStopDepartVertex, stopDepartVertex);
                new FreeEdge(stopDepartVertex, parentStopDepartVertex);

            }
        }
        for (Transfer transfer : _dao.getAllTransfers()) {

            int type = transfer.getTransferType();
            if (type == 3)
                continue;

            Vertex fromv = context.stopArriveNodes.get(transfer.getFromStop());
            Vertex tov = context.stopDepartNodes.get(transfer.getToStop());

            if (fromv.equals(tov))
                continue;

            double distance = distanceLibrary.distance(fromv.getCoordinate(), tov.getCoordinate());
            int time;
            if (transfer.getTransferType() == 2) {
                time = transfer.getMinTransferTime();
            } else {
                time = (int) distance; // fixme: handle timed transfers
            }

            TransferEdge transferEdge = new TransferEdge(fromv, tov, distance, time);
            CoordinateSequence sequence = new PackedCoordinateSequence.Double(new Coordinate[] {
                    fromv.getCoordinate(), tov.getCoordinate() }, 2);
            Geometry geometry = _geometryFactory.createLineString(sequence);
            transferEdge.setGeometry(geometry);
        }
    }

    public int getDefaultStreetToStopTime() {
        return defaultStreetToStopTime;
    }

    public void setDefaultStreetToStopTime(int defaultStreetToStopTime) {
        this.defaultStreetToStopTime = defaultStreetToStopTime;
    }

    /**
     * you might not want to delete dwell edges when using realtime updates, because new dwells 
     * might be introduced via trip updates.
     */
    public void setDeleteUselessDwells(boolean delete) {
        this._deleteUselessDwells = delete;
    }

    public void setStopContext(GtfsStopContext context) {
        this.context = context;
    }

}<|MERGE_RESOLUTION|>--- conflicted
+++ resolved
@@ -782,14 +782,8 @@
 
             TransitStopDepart stopDepart = context.stopDepartNodes.get(s0);
             TransitStopArrive stopArrive = context.stopArriveNodes.get(s1);
-<<<<<<< HEAD
-            new PatternBoard(stopDepart, psv0depart, hopIndex, mode);
-            new PatternAlight(psv1arrive, stopArrive, hopIndex, mode);
-=======
-
-            Edge board = new TransitBoardAlight(stopDepart, psv0depart, hopIndex, mode);
-            Edge alight = new TransitBoardAlight(psv1arrive, stopArrive, hopIndex, mode);
->>>>>>> 7b67bf6b
+            new TransitBoardAlight(stopDepart, psv0depart, hopIndex, mode);
+            new TransitBoardAlight(psv1arrive, stopArrive, hopIndex, mode);
         }        
         
         return tripPattern;
