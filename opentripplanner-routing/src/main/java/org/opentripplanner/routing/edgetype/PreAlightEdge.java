/* This program is free software: you can redistribute it and/or
 modify it under the terms of the GNU Lesser General Public License
 as published by the Free Software Foundation, either version 3 of
 the License, or (at your option) any later version.

 This program is distributed in the hope that it will be useful,
 but WITHOUT ANY WARRANTY; without even the implied warranty of
 MERCHANTABILITY or FITNESS FOR A PARTICULAR PURPOSE.  See the
 GNU General Public License for more details.

 You should have received a copy of the GNU General Public License
 along with this program.  If not, see <http://www.gnu.org/licenses/>. */

package org.opentripplanner.routing.edgetype;

import org.opentripplanner.routing.core.State;
import org.opentripplanner.routing.core.StateEditor;
import org.opentripplanner.routing.core.TraverseMode;
import org.opentripplanner.routing.core.RoutingRequest;
import org.opentripplanner.routing.vertextype.TransitStop;
import org.opentripplanner.routing.vertextype.TransitStopArrive;

/**
 * PreBoard edges connect a TransitStop to its agency_stop_depart vertices; PreAlight edges connect
 * agency_stop_arrive vertices to a TransitStop.
 *
 * Applies the local stop rules (see TransitStop.java and LocalStopFinder.java) as well as transfer
 * limits, timed and preferred transfer rules, transfer penalties, and boarding costs. This avoids
 * applying these costs/rules repeatedly in (Pattern)Board edges. These are single station or
 * station-to-station specific costs, rather than trip-pattern specific costs.
 */
public class PreAlightEdge extends FreeEdge {

    private static final long serialVersionUID = -8046937388471651897L;

    public PreAlightEdge(TransitStopArrive from, TransitStop to) {
        super(from, to);
        if (!(to instanceof TransitStop))
            throw new IllegalStateException("Pre-alight edges must lead to a transit stop.");
    }

    @Override
    public State traverse(State s0) {
        RoutingRequest options = s0.getOptions();
        // TODO: this could probably be fused with PreBoardEdge now (AMB)
        // they are currently only different because the StateEditor.incrementTime methods are not
        // used.

        // Ignore this edge if its stop is banned
        if (!options.getBannedStops().isEmpty() && tov instanceof TransitStop) {
            if (options.getBannedStops().matches(((TransitStop) tov).getStop())) {
                return null;
            }
        }
        
        if (options.isArriveBy()) {
            /* Backward traversal: apply stop(pair)-specific costs */
            // Do not pre-board if transit modes are not selected.
            // Return null here rather than in StreetTransitLink so that walk-only
            // options can be used to find transit stops without boarding vehicles.
            if (!options.getModes().isTransit())
                return null;

            // Do not board if passenger has alighted from a local stop
            if (s0.isAlightedLocal()) {
                return null;
            }
            TransitStop toVertex = (TransitStop) getToVertex();
            // Do not board once one has alighted from a local stop
            if (toVertex.isLocal() && s0.isEverBoarded()) {
                return null;
            }
            // If we've hit our transfer limit, don't go any further
            if (s0.getNumBoardings() > options.maxTransfers)
                return null;

            /* apply transfer rules */
            /*
             * look in the global transfer table for the rules from the previous stop to this stop.
             */
            long t0 = s0.getTimeSeconds();
            long slack;
            if (s0.isEverBoarded()) {
                slack = options.getTransferSlack() - options.getBoardSlack();
            } else {
                slack = options.getAlightSlack();
            }
            long alight_before = t0 - slack;
            int transfer_penalty = 0;
<<<<<<< HEAD
            if (s0.getLastAlightedTimeSeconds() != 0) {
                /* this is a transfer rather than an initial boarding */
                TransferTable transferTable = rctx.transferTable;
                if (transferTable.hasPreferredTransfers()) {
                    // only penalize transfers if there are some that will be depenalized
                    transfer_penalty = options.nonpreferredTransferPenalty;
                }
                int transfer_time = transferTable.getTransferTime(getFromVertex(),
                        s0.getPreviousStop());
                if (transfer_time == TransferTable.UNKNOWN_TRANSFER) {
                    // use min transfer time relative to arrival time at this stop
                } else if (transfer_time >= 0) {
                    // handle minimum time transfers (>0) and timed transfers (0)
                    // relative to alight time at last stop
                    long table_alight_before = s0.getLastAlightedTimeSeconds() - transfer_time;
                    // do not let time run the wrong way
                    // this could make timed transfers fail if there is walking involved
                    if (table_alight_before < alight_before)
                        alight_before = table_alight_before;
                } else if (transfer_time == TransferTable.FORBIDDEN_TRANSFER) {
                    return null;
                } else if (transfer_time == TransferTable.PREFERRED_TRANSFER) {
                    // depenalize preferred transfers
                    // TODO: verify correctness of this method (AMB)
                    transfer_penalty = 0;
                    // use min transfer time relative to arrival time at this stop
                } else {
                    throw new IllegalStateException("Undefined value in transfer table.");
                }
                if (transfer_time == 0) {
                    // timed transfers are assumed to be preferred
                    transfer_penalty = 0;
                }
            } else {
                /* this is a first boarding, not a transfer - divide minTransferTime in half */
            }
=======
>>>>>>> f613eca5

            // penalize transfers more heavily if requested by the user
            if (s0.isEverBoarded()) {
                // this is not the first boarding, therefore we must have "transferred" -- whether
                // via a formal transfer or by walking.
                transfer_penalty += options.transferPenalty;
            }

            StateEditor s1 = s0.edit(this);
            s1.setTimeSeconds(alight_before);
            s1.setEverBoarded(true);
            s1.setCurrentStop(toVertex.getStop());
            long wait_cost = t0 - alight_before;
            s1.incrementWeight(wait_cost + transfer_penalty);
            s1.setBackMode(getMode());
            return s1.makeState();
        } else {
            /* Forward traversal: not so much to do */
            StateEditor s1 = s0.edit(this);
            TransitStop toVertex = (TransitStop) getToVertex();
            if (toVertex.isLocal()) {
                s1.setAlightedLocal(true);
            }
            s1.alightTransit();
            s1.incrementTimeInSeconds(options.getAlightSlack());
            s1.setBackMode(getMode());
            return s1.makeState();
        }
    }

    public TraverseMode getMode() {
        return TraverseMode.ALIGHTING;
    }

    public State optimisticTraverse(State s0) {
        // do not include minimum transfer time in heuristic weight
        // (it is path-dependent)
        StateEditor s1 = s0.edit(this);
        s1.setBackMode(getMode());
        return s1.makeState();
    }

    public String toString() {
        return "prealight edge at stop " + tov;
    }

}<|MERGE_RESOLUTION|>--- conflicted
+++ resolved
@@ -87,45 +87,6 @@
             }
             long alight_before = t0 - slack;
             int transfer_penalty = 0;
-<<<<<<< HEAD
-            if (s0.getLastAlightedTimeSeconds() != 0) {
-                /* this is a transfer rather than an initial boarding */
-                TransferTable transferTable = rctx.transferTable;
-                if (transferTable.hasPreferredTransfers()) {
-                    // only penalize transfers if there are some that will be depenalized
-                    transfer_penalty = options.nonpreferredTransferPenalty;
-                }
-                int transfer_time = transferTable.getTransferTime(getFromVertex(),
-                        s0.getPreviousStop());
-                if (transfer_time == TransferTable.UNKNOWN_TRANSFER) {
-                    // use min transfer time relative to arrival time at this stop
-                } else if (transfer_time >= 0) {
-                    // handle minimum time transfers (>0) and timed transfers (0)
-                    // relative to alight time at last stop
-                    long table_alight_before = s0.getLastAlightedTimeSeconds() - transfer_time;
-                    // do not let time run the wrong way
-                    // this could make timed transfers fail if there is walking involved
-                    if (table_alight_before < alight_before)
-                        alight_before = table_alight_before;
-                } else if (transfer_time == TransferTable.FORBIDDEN_TRANSFER) {
-                    return null;
-                } else if (transfer_time == TransferTable.PREFERRED_TRANSFER) {
-                    // depenalize preferred transfers
-                    // TODO: verify correctness of this method (AMB)
-                    transfer_penalty = 0;
-                    // use min transfer time relative to arrival time at this stop
-                } else {
-                    throw new IllegalStateException("Undefined value in transfer table.");
-                }
-                if (transfer_time == 0) {
-                    // timed transfers are assumed to be preferred
-                    transfer_penalty = 0;
-                }
-            } else {
-                /* this is a first boarding, not a transfer - divide minTransferTime in half */
-            }
-=======
->>>>>>> f613eca5
 
             // penalize transfers more heavily if requested by the user
             if (s0.isEverBoarded()) {
