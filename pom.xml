<?xml version="1.0" encoding="UTF-8"?>
<project xmlns:xsi="http://www.w3.org/2001/XMLSchema-instance" xmlns="http://maven.apache.org/POM/4.0.0"
         xsi:schemaLocation="http://maven.apache.org/POM/4.0.0 http://maven.apache.org/maven-v4_0_0.xsd">
    <modelVersion>4.0.0</modelVersion>

    <name>OpenTripPlanner</name>
    <url>http://opentripplanner.org/</url>
    <groupId>org.opentripplanner</groupId>
    <artifactId>otp</artifactId>
    <version>1.0.0-SNAPSHOT</version>
    <packaging>jar</packaging>

    <scm>
        <connection>scm:git:http://github.com/opentripplanner/OpenTripPlanner.git</connection>
        <developerConnection>scm:git:ssh://git@github.com/opentripplanner/OpenTripPlanner.git</developerConnection>
        <url>http://github.com/opentripplanner/OpenTripPlanner</url>
    </scm>

    <properties>
        <geotools.version>10.5</geotools.version>
        <project.build.sourceEncoding>UTF-8</project.build.sourceEncoding>
        <distribution_id>opengeo</distribution_id>
        <distribution_name>OpenGeo Maven Repository</distribution_name>
        <distribution_url>dav:http://repo.opengeo.org</distribution_url>
    </properties>

    <build>

        <!-- Necessary for uploading/deploying artifacts to Maven repos via WebDAV. -->
        <extensions>
            <extension>
                <groupId>org.apache.maven.wagon</groupId>
                <artifactId>wagon-webdav</artifactId>
                <version>1.0-beta-2</version>
            </extension>
        </extensions>

        <!-- Filtering will perform substitution on maven-version.properties, see git commit id plugin below. -->
        <resources>
            <resource>
                <directory>src/main/resources</directory>
                <filtering>true</filtering>
            </resource>
            <resource>
                <directory>src/main/webapp</directory>
                <filtering>false</filtering>
            </resource>
        </resources>

        <pluginManagement>
            <plugins>
                <!-- m2eclipse lifecycle mapping configuration. This controls which Maven build goals should
                be performed during incremental builds within the Eclipse IDE. There are sensible defaults
                for most plugins, but some others require manual configuration with <action><ignore /> or
                <action><execute /> filters. This section only affects incremental builds within Eclipse,
                not command-line Maven builds. That's why it's a pluginManagement without an accompanying plugin. -->
                <plugin>
                    <groupId>org.eclipse.m2e</groupId>
                    <artifactId>lifecycle-mapping</artifactId>
                    <version>1.0.0</version>
                    <configuration>
                        <lifecycleMappingMetadata>
                            <pluginExecutions>
                                <pluginExecution>
                                    <pluginExecutionFilter>
                                        <groupId>org.apache.maven.plugins</groupId>
                                        <artifactId>maven-dependency-plugin</artifactId>
                                        <versionRange>[1.0,)</versionRange>
                                        <goals>
                                            <goal>copy-dependencies</goal>
                                        </goals>
                                    </pluginExecutionFilter>
                                    <action>
                                        <ignore/>
                                    </action>
                                </pluginExecution>
                                <pluginExecution>
                                    <pluginExecutionFilter>
                                        <groupId>pl.project13.maven</groupId>
                                        <artifactId>git-commit-id-plugin</artifactId>
                                        <versionRange>[1.0,)</versionRange>
                                        <goals>
                                            <goal>revision</goal>
                                        </goals>
                                    </pluginExecutionFilter>
                                    <action>
                                        <execute/>
                                    </action>
                                </pluginExecution>
                            </pluginExecutions>
                        </lifecycleMappingMetadata>
                    </configuration>
                </plugin>
            </plugins>
        </pluginManagement>

        <plugins>
            <plugin>
                <groupId>org.apache.maven.plugins</groupId>
                <artifactId>maven-compiler-plugin</artifactId>
                <version>3.1</version>
                <configuration>
                    <!-- Target Java versions -->
                    <source>1.6</source>
                    <target>1.6</target>
                </configuration>
            </plugin>
            <plugin>
                <groupId>org.apache.maven.plugins</groupId>
                <artifactId>maven-release-plugin</artifactId>
                <configuration>
                    <!-- by default, release:prepare runs goals 'clean' and 'verify'. Javadoc generation
                    in release:perform requires the new release versions of our artifacts to already be
                    installed in the local repository. -->
                    <preparationGoals>clean install</preparationGoals>
                    <autoVersionSubmodules>true</autoVersionSubmodules>
                    <!-- The site generation step can fail. Run it in release:prepare to make sure it
                    works before tagging the release. Enunciate model validation is currently failing,
                    apparently due to a problem in enunciate.
                    <preparationGoals>clean install site</preparationGoals> -->
                </configuration>
            </plugin>
            <plugin>
                <groupId>org.apache.maven.plugins</groupId>
                <artifactId>maven-surefire-plugin</artifactId>
                <version>2.12</version>
                <configuration>
                    <argLine>-Xmx2G</argLine>
                    <!-- Jenkins needs XML test reports to determine whether the build is stable. -->
                    <disableXmlReport>false</disableXmlReport>
                </configuration>
            </plugin>
            <plugin>
                <!-- Generate REST API documentation from Jersey-annotated classes -->
                <groupId>org.codehaus.enunciate</groupId>
                <artifactId>maven-enunciate-plugin</artifactId>
                <version>1.28</version>
                <executions>
                    <execution>
                        <!-- default binding for docs goal is process-sources phase, since enunciate can make a web service -->
                        <phase>site</phase>
                        <goals>
                            <goal>docs</goal>
                        </goals>
                    </execution>
                </executions>
                <configuration>
                    <!-- change this to wherever you want the docs -->
                    <docsDir>${project.build.directory}/site/enunciate</docsDir>
                </configuration>
            </plugin>
            <plugin>
                <!-- Get current Git commit information for use in MavenVersion class.
                  Commit information is stored in Maven variables, which are then substituted
                  into the properties file. The plugin has a mode to generate a git.properties file,
                  but we need the Maven project version as well, so we perform substitution. -->
                <groupId>pl.project13.maven</groupId>
                <artifactId>git-commit-id-plugin</artifactId>
                <version>2.1.7</version>
                <executions>
                    <execution>
                        <goals>
                            <goal>revision</goal>
                        </goals>
                    </execution>
                </executions>
                <configuration>
                    <verbose>true</verbose>
                    <dotGitDirectory>${project.basedir}.git</dotGitDirectory>
                </configuration>
            </plugin>

            <!-- There used to be a dependency-plugin:copy-dependencies plugin entry
              here, but the shade-plugin will explode the dependencies even if they aren't
              manually copied in. -->

            <plugin>
                <!-- We want to create a standalone jar that can be run on the command
                  line. Java does not really allow this - you cannot place jars inside of jars.
                  You must either provide all the dependency jars to the user (usually lib/
                  under the directory containing the runnable jar) or explode all the jars
                  and repackage them into a single jar. The problem is that while class files
                  are nicely organized into the package namespace and should not collide, the
                  META-INF directories of the jars will collide. Maven's standard assembly
                  plugin does not account for this and will just clobber metadata. This then
                  causes runtime errors, particularly with Spring. Instead, we use the shade
                  plugin which has transformers that will for example append files of the same
                  name rather than overwrite them in the combined JAR. NB: Don't use a version
                  of the shade plugin older than 1.3.2, as it fixed MSHADE-76 (files not merged
                  properly if some input files are missing a terminating newline) -->
                <groupId>org.apache.maven.plugins</groupId>
                <artifactId>maven-shade-plugin</artifactId>
                <version>2.2</version>
                <executions>
                    <execution>
                        <phase>package</phase>
                        <goals>
                            <goal>shade</goal>
                        </goals>
                        <configuration>
                            <finalName>otp</finalName>
                            <!-- MinimizeJar removes unused classes, (classes not imported explicitly
                              by name). Jersey auto-scans for REST resources in OTP, so use include filters
                              to force-include classes that are dynamically loaded by name/auto-scanned. -->
                            <!-- It is removing things like org/codehaus/jettison/json/JSONException
                              even though they are explicitly imported in the source. <minimizeJar>true</minimizeJar>
                              <filters> <filter> <artifact>com.sun.jersey:*</artifact> <includes> <include>**</include>
                              </includes> </filter> <filter> <artifact>org.opentripplanner:*</artifact>
                              <includes> <include>**</include> </includes> </filter> </filters> -->
                            <artifactSet>
                                <excludes>
                                    <!-- Do not explode the client WAR. -->
                                    <!-- Actually, shade seems to skip the WAR even without this exclusion (verify) -->
                                    <exclude>org.opentripplanner:otp-leaflet-client</exclude>
                                    --&gt;
                                </excludes>
                            </artifactSet>
                            <transformers>
                                <transformer
                                        implementation="org.apache.maven.plugins.shade.resource.ServicesResourceTransformer"/>
                                <transformer
                                        implementation="org.apache.maven.plugins.shade.resource.ManifestResourceTransformer">
                                    <manifestEntries>
                                        <Main-Class>org.opentripplanner.standalone.OTPMain</Main-Class>
                                        <!-- The ImageIO lines allow some image reader plugins to work (TODO elaborate) -->
                                        <Specification-Title>Java Advanced Imaging Image I/O
                                            Tools
                                        </Specification-Title>
                                        <Specification-Version>1.1</Specification-Version>
                                        <Specification-Vendor>Sun Microsystems, Inc.</Specification-Vendor>
                                        <Implementation-Title>com.sun.media.imageio</Implementation-Title>
                                        <Implementation-Version>1.1</Implementation-Version>
                                        <Implementation-Vendor>Sun Microsystems, Inc.</Implementation-Vendor>
                                        <Extension-Name>com.sun.media.imageio</Extension-Name>
                                    </manifestEntries>
                                </transformer>
                            </transformers>
                        </configuration>
                    </execution>
                </executions>
            </plugin>
        </plugins>
    </build>

    <distributionManagement>
        <repository>
            <id>${distribution_id}</id>
            <name>${distribution_name}</name>
            <url>${distribution_url}</url>
        </repository>
        <site>
            <id>opentripplanner-docs</id>
            <name>OpenTripPlanner Docs</name>
            <url>scp://www.opentripplanner.org:7777/var/www/opentripplanner.org/mvn-site</url>
        </site>
    </distributionManagement>

    <reporting>
        <!--
        Reporting plugin versions cannot be managed with entries in <build><plugins><pluginmanagement>
        but would need a separate <reporting><plugins><pluginmanagement> section.
        -->
        <plugins>
            <plugin>
                <groupId>org.apache.maven.plugins</groupId>
                <artifactId>maven-project-info-reports-plugin</artifactId>
                <version>2.7</version>
                <reportSets>
                    <reportSet>
                        <reports>
                            <!-- empty: disable project-info reports -->
                        </reports>
                    </reportSet>
                </reportSets>
            </plugin>
            <plugin>
                <groupId>org.apache.maven.plugins</groupId>
                <artifactId>maven-javadoc-plugin</artifactId>
                <version>2.9.1</version>
                <configuration>
                    <links>
                        <link>http://developer.onebusaway.org/modules/onebusaway-gtfs-modules/1.3.3/apidocs/</link>
                    </links>
                </configuration>
                <reportSets>
                    <reportSet>
                        <reports>
                            <!-- enable only aggregate-level javadoc generation -->
                            <report>aggregate</report>
                        </reports>
                    </reportSet>
                </reportSets>
            </plugin>
        </plugins>
    </reporting>

    <repositories>
        <!-- Hack to force maven to check central first. Maven central is inherited from the superpom,
          but ends up at the end of the list. Though most of the time the artifact is in central,
          Maven tries to download from every other repository and fails before checking central.
          Do not change the id from central2 to central, otherwise the entry will be ignored. -->
        <repository>
            <id>central2</id>
            <name>check central first to avoid a lot of not found warnings</name>
            <url>http://repo1.maven.org/maven2</url>
        </repository>
        <repository>
            <id>download.java.net</id>
            <name>Java.net Repository for Maven</name>
            <url>http://download.java.net/maven/2/</url>
        </repository>
        <repository>
            <id>releases.onebusaway.org</id>
            <url>http://nexus.onebusaway.org/content/repositories/releases/</url>
            <releases>
                <enabled>true</enabled>
            </releases>
            <snapshots>
                <enabled>false</enabled>
            </snapshots>
        </repository>
        <repository>
            <id>osgeo</id>
            <name>Open Source Geospatial Foundation Repository</name>
            <url>http://download.osgeo.org/webdav/geotools/</url>
        </repository>
        <repository>
            <id>axis</id>
            <name>axis</name>
            <url>http://people.apache.org/repo/m1-ibiblio-rsync-repository/org.apache.axis2/</url>
        </repository>
        <repository>
            <id>opengeo</id>
            <name>OpenGeo Maven Repository</name>
            <url>http://repo.opengeo.org/</url>
            <!-- Avoid downloading OTP snapshots from repo -->
            <releases>
                <enabled>true</enabled>
            </releases>
            <snapshots>
                <enabled>false</enabled>
            </snapshots>
        </repository>
    </repositories>

    <dependencies>
        <!-- MapDB, for GTFS and OSM loading experiments. -->
        <dependency>
            <groupId>org.mapdb</groupId>
            <artifactId>mapdb</artifactId>
            <version>0.9.10</version>
        </dependency>
        <!-- Logging library -->
        <dependency>
            <groupId>ch.qos.logback</groupId>
            <artifactId>logback-classic</artifactId>
            <version>1.0.13</version>
        </dependency>
        <!-- Jersey uses java.util logging, redirect it via slf4j API to Logback -->
<<<<<<< HEAD
        <dependency>
            <groupId>org.slf4j</groupId>
            <artifactId>jul-to-slf4j</artifactId>
            <version>1.7.6</version>
        </dependency>
        <!-- Lombok provides annotation-driven field accessor methods. -->
        <dependency>
            <groupId>org.projectlombok</groupId>
            <artifactId>lombok</artifactId>
            <version>1.12.6</version>
            <scope>provided</scope>
        </dependency>
        <!-- Guava provides improved collections, among other things. -->
        <dependency>
            <groupId>com.google.guava</groupId>
            <artifactId>guava</artifactId>
            <version>14.0.1</version>
        </dependency>

        <!-- GEOTOOLS AND JTS TOPOLOGY: geometry, rasters and projections. -->
        <!-- GEOTOOLS includes JTS as a transitive dependency. -->
        <dependency>
            <groupId>org.geotools</groupId>
            <artifactId>gt-geojson</artifactId>
            <version>${geotools.version}</version>
        </dependency>
        <dependency>
            <groupId>org.geotools</groupId>
            <artifactId>gt-referencing</artifactId>
            <version>${geotools.version}</version>
        </dependency>
        <dependency>
            <groupId>org.geotools</groupId>
            <artifactId>gt-coverage</artifactId>
            <version>${geotools.version}</version>
        </dependency>
        <dependency>
            <groupId>org.geotools</groupId>
            <artifactId>gt-arcgrid</artifactId>
            <version>${geotools.version}</version>
        </dependency>
        <dependency>
            <groupId>org.geotools</groupId>
            <artifactId>gt-shapefile</artifactId>
            <version>${geotools.version}</version>
        </dependency>
        <dependency>
            <groupId>org.geotools</groupId>
            <artifactId>gt-geotiff</artifactId>
            <version>${geotools.version}</version>
        </dependency>
        <!-- provides EPSG database for projections (shapefile loading) -->
        <dependency>
            <groupId>org.geotools</groupId>
            <artifactId>gt-epsg-hsql</artifactId>
            <version>${geotools.version}</version>
        </dependency>

        <!-- TESTING -->
        <dependency>
            <groupId>junit</groupId>
            <artifactId>junit</artifactId>
            <version>4.8.1</version>
            <scope>test</scope>
        </dependency>
        <dependency>
            <groupId>org.mockito</groupId>
            <artifactId>mockito-all</artifactId>
            <version>1.9.0</version>
            <scope>test</scope>
        </dependency>

        <!-- Jersey annontation-driven REST web services (JAX-RS implementation) -->
        <dependency>
            <groupId>org.glassfish.jersey.core</groupId>
            <artifactId>jersey-server</artifactId>
            <version>2.6</version>
        </dependency>
        <!-- Deploy Jersey apps in stand-alone Grizzly server instead of a servlet container. -->
        <dependency>
            <groupId>org.glassfish.jersey.containers</groupId>
            <artifactId>jersey-container-grizzly2-http</artifactId>
            <version>2.6</version>
        </dependency>

        <!-- Jackson modules to serialize Jersey response objects to JSON. -->
        <dependency>
            <groupId>com.fasterxml.jackson.jaxrs</groupId>
            <artifactId>jackson-jaxrs-json-provider</artifactId>
            <version>2.3.2</version>
        </dependency>
        <!-- Jackson modules to serialize Jersey response objects to XML. -->
        <dependency>
            <groupId>com.fasterxml.jackson.jaxrs</groupId>
            <artifactId>jackson-jaxrs-xml-provider</artifactId>
            <version>2.3.2</version>
        </dependency>

        <!-- Asynchronous Websocket-capable client, for message-driven incremental GTFS-RT -->
        <!-- AsyncHttpClient Websockets need a newer version of Grizzly than Jersey does. -->
        <dependency>
            <groupId>com.ning</groupId>
            <artifactId>async-http-client</artifactId>
            <version>1.7.19</version>
        </dependency>

        <!-- OTHER DEPENDENCIES -->
        <dependency>
            <groupId>javax.servlet</groupId>
            <artifactId>servlet-api</artifactId>
            <version>2.5</version>
            <scope>provided</scope> <!-- this dependency is provided by the servlet container -->
        </dependency>
        <dependency>
            <groupId>javax.annotation</groupId>
            <artifactId>jsr250-api</artifactId>
            <version>1.0</version>
        </dependency>
        <dependency>
            <groupId>cglib</groupId>
            <artifactId>cglib</artifactId>
            <version>2.2.2</version>
        </dependency>
        <dependency>
            <groupId>javax.inject</groupId>
            <artifactId>javax.inject</artifactId>
            <version>1</version>
        </dependency>
        <!-- OBA GTFS loader -->
        <dependency>
            <groupId>org.onebusaway</groupId>
            <artifactId>onebusaway-gtfs</artifactId>
            <version>1.3.3</version>
        </dependency>
        <!-- Processing is used for the debug GUI (though we could probably use just Java2D) -->
        <dependency>
            <groupId>org.processing</groupId>
            <artifactId>core</artifactId>
            <version>1.0.7</version>
        </dependency>
        <!-- Google Protocol Buffers compact binary serialization format -->
        <dependency>
            <groupId>com.google.protobuf</groupId>
            <artifactId>protobuf-java</artifactId>
            <version>2.5.0</version>
            <type>jar</type>
            <scope>compile</scope>
        </dependency>
        <!-- Joda Time is a widely used replacement for flaky Java time classes. -->
        <dependency>
            <groupId>joda-time</groupId>
            <artifactId>joda-time</artifactId>
            <version>2.1</version>
        </dependency>
        <!-- PNGJ is used for making Analyst TimeGrids-->
        <dependency>
            <groupId>ar.com.hjg</groupId>
            <artifactId>pngj</artifactId>
            <version>2.0.1</version>
        </dependency>
        <!-- FlexJSON deserializes JSON in Nominatim/Yahoo/Google geocoder modules. -->
        <!-- Could be done with Jackson JSON trees. -->
        <dependency>
            <groupId>net.sf.flexjson</groupId>
            <artifactId>flexjson</artifactId>
            <version>2.0</version>
        </dependency>
        <!-- Apache Axis: Used in NEDDownloader to fetch elevation tiles. -->
        <dependency>
            <groupId>org.apache.axis</groupId>
            <artifactId>axis</artifactId>
            <version>1.4</version>
        </dependency>
        <!-- Apache Axis: Used in NEDDownloader to fetch elevation tiles. -->
        <dependency>
            <groupId>org.apache.axis</groupId>
            <artifactId>axis-jaxrpc</artifactId>
            <version>1.4</version>
        </dependency>
        <dependency>
            <groupId>org.apache.commons</groupId>
            <artifactId>commons-compress</artifactId>
            <version>1.0</version>
        </dependency>
        <!-- Used in DegreeGridNEDTileSource to fetch tiles from Amazon S3 -->
        <dependency>
            <groupId>net.java.dev.jets3t</groupId>
            <artifactId>jets3t</artifactId>
            <version>0.8.1</version>
        </dependency>
        <!-- OpenStreetMap protobuf (PBF) definitions -->
        <dependency>
            <groupId>crosby.binary</groupId>
            <artifactId>osmpbf</artifactId>
            <version>1.2.1</version>
        </dependency>
        <!-- Command line parameter parsing -->
        <dependency>
            <groupId>com.beust</groupId>
            <artifactId>jcommander</artifactId>
            <version>1.27</version>
        </dependency>
        <!-- CSV parser -->
        <dependency>
            <groupId>net.sourceforge.javacsv</groupId>
            <artifactId>javacsv</artifactId>
            <version>2.0</version>
        </dependency>
        <dependency>
            <groupId>org.apache.httpcomponents</groupId>
            <artifactId>httpclient</artifactId>
            <version>4.1.2</version>
        </dependency>
        <dependency>
            <groupId>org.apache.commons</groupId>
            <artifactId>commons-math3</artifactId>
            <version>3.0</version>
        </dependency>

        <!-- Lucene for sophisticated text search -->
        <dependency>
            <groupId>org.apache.lucene</groupId>
            <artifactId>lucene-core</artifactId>
            <version>4.7.1</version>
        </dependency>
        <dependency>
            <groupId>org.apache.lucene</groupId>
            <artifactId>lucene-queries</artifactId>
            <version>4.7.1</version>
        </dependency>
        <dependency>
            <groupId>org.apache.lucene</groupId>
            <artifactId>lucene-analyzers-common</artifactId>
            <version>4.7.1</version>
        </dependency>
        <dependency>
            <groupId>org.apache.lucene</groupId>
            <artifactId>lucene-queryparser</artifactId>
            <version>4.7.1</version>
        </dependency>

=======
        <groupId>org.slf4j</groupId>
        <artifactId>jul-to-slf4j</artifactId>
        <version>${slf4j.version}</version>
      </dependency>
      <dependency>
        <!-- Spring uses jakarta commons logging. Redirect that via the SLF4J API to Logback -->
        <groupId>org.slf4j</groupId>
        <artifactId>jcl-over-slf4j</artifactId>
        <version>${slf4j.version}</version>
      </dependency>
      <!-- Extensions to the Java standard library -->
      <dependency>
        <!-- Lombok provides annotation-driven field accessor methods -->
        <groupId>org.projectlombok</groupId>
        <artifactId>lombok</artifactId>
        <version>1.12.6</version>
      </dependency>
      <dependency>
        <!-- Guava provides improved collections -->  
        <groupId>com.google.guava</groupId>
        <artifactId>guava</artifactId>
        <version>14.0.1</version>
      </dependency>
      <!-- Other -->
      <dependency>
        <groupId>org.onebusaway</groupId>
        <artifactId>onebusaway-gtfs</artifactId>
        <version>1.3.3</version>
      </dependency>
      <dependency>
        <groupId>junit</groupId>
        <artifactId>junit</artifactId>
        <version>4.8.1</version>
        <scope>test</scope>
      </dependency>      
      <dependency>
        <groupId>net.sourceforge.javacsv</groupId>
        <artifactId>javacsv</artifactId>
        <version>2.0</version>
      </dependency>
      <dependency>
        <groupId>com.fasterxml.jackson.jaxrs</groupId>
        <artifactId>jackson-jaxrs-json-provider</artifactId>
        <version>2.0.4</version>
      </dependency>
>>>>>>> 7286bac9
    </dependencies>

</project><|MERGE_RESOLUTION|>--- conflicted
+++ resolved
@@ -357,7 +357,6 @@
             <version>1.0.13</version>
         </dependency>
         <!-- Jersey uses java.util logging, redirect it via slf4j API to Logback -->
-<<<<<<< HEAD
         <dependency>
             <groupId>org.slf4j</groupId>
             <artifactId>jul-to-slf4j</artifactId>
@@ -368,7 +367,6 @@
             <groupId>org.projectlombok</groupId>
             <artifactId>lombok</artifactId>
             <version>1.12.6</version>
-            <scope>provided</scope>
         </dependency>
         <!-- Guava provides improved collections, among other things. -->
         <dependency>
@@ -599,53 +597,6 @@
             <version>4.7.1</version>
         </dependency>
 
-=======
-        <groupId>org.slf4j</groupId>
-        <artifactId>jul-to-slf4j</artifactId>
-        <version>${slf4j.version}</version>
-      </dependency>
-      <dependency>
-        <!-- Spring uses jakarta commons logging. Redirect that via the SLF4J API to Logback -->
-        <groupId>org.slf4j</groupId>
-        <artifactId>jcl-over-slf4j</artifactId>
-        <version>${slf4j.version}</version>
-      </dependency>
-      <!-- Extensions to the Java standard library -->
-      <dependency>
-        <!-- Lombok provides annotation-driven field accessor methods -->
-        <groupId>org.projectlombok</groupId>
-        <artifactId>lombok</artifactId>
-        <version>1.12.6</version>
-      </dependency>
-      <dependency>
-        <!-- Guava provides improved collections -->  
-        <groupId>com.google.guava</groupId>
-        <artifactId>guava</artifactId>
-        <version>14.0.1</version>
-      </dependency>
-      <!-- Other -->
-      <dependency>
-        <groupId>org.onebusaway</groupId>
-        <artifactId>onebusaway-gtfs</artifactId>
-        <version>1.3.3</version>
-      </dependency>
-      <dependency>
-        <groupId>junit</groupId>
-        <artifactId>junit</artifactId>
-        <version>4.8.1</version>
-        <scope>test</scope>
-      </dependency>      
-      <dependency>
-        <groupId>net.sourceforge.javacsv</groupId>
-        <artifactId>javacsv</artifactId>
-        <version>2.0</version>
-      </dependency>
-      <dependency>
-        <groupId>com.fasterxml.jackson.jaxrs</groupId>
-        <artifactId>jackson-jaxrs-json-provider</artifactId>
-        <version>2.0.4</version>
-      </dependency>
->>>>>>> 7286bac9
     </dependencies>
 
 </project>