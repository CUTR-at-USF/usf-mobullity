--- conflicted
+++ resolved
@@ -59,27 +59,27 @@
     @Setter private int nPaths = 1;
     
     enum RunStatus {
-		RUNNING, STOPPED
+        RUNNING, STOPPED
     }
     class RunState {
 
-		public State u;
-		public ShortestPathTree spt;
-		OTPPriorityQueue<State> pq;
-		RemainingWeightHeuristic heuristic;
-		public RoutingContext rctx;
-		public int nVisited;
-		public List<Object> targetAcceptedStates;
-		public RunStatus status;
-		private RoutingRequest options;
-		private SearchTerminationStrategy terminationStrategy;
-		public Vertex u_vertex;
-
-		public RunState(RoutingRequest options, SearchTerminationStrategy terminationStrategy) {
-			this.options = options;
-			this.terminationStrategy = terminationStrategy;
-		}
-    	
+        public State u;
+        public ShortestPathTree spt;
+        OTPPriorityQueue<State> pq;
+        RemainingWeightHeuristic heuristic;
+        public RoutingContext rctx;
+        public int nVisited;
+        public List<Object> targetAcceptedStates;
+        public RunStatus status;
+        private RoutingRequest options;
+        private SearchTerminationStrategy terminationStrategy;
+        public Vertex u_vertex;
+
+        public RunState(RoutingRequest options, SearchTerminationStrategy terminationStrategy) {
+            this.options = options;
+            this.terminationStrategy = terminationStrategy;
+        }
+
     }
 
     public void setShortestPathTreeFactory(ShortestPathTreeFactory shortestPathTreeFactory) {
@@ -102,9 +102,10 @@
         return this.getShortestPathTree(req, timeoutSeconds, null);
     }
     
-    public RunState startSearch(RoutingRequest options, SearchTerminationStrategy terminationStrategy) {
-    	RunState runState = new RunState( options, terminationStrategy );
-    	
+    public RunState startSearch(RoutingRequest options,
+            SearchTerminationStrategy terminationStrategy, long abortTime) {
+        RunState runState = new RunState( options, terminationStrategy );
+
         runState.rctx = options.getRoutingContext();
 
         // null checks on origin and destination vertices are already performed in setRoutingContext
@@ -117,18 +118,13 @@
 
         // heuristic calc could actually be done when states are constructed, inside state
         State initialState = new State(options);
-<<<<<<< HEAD
-        heuristic.initialize(initialState, rctx.target, abortTime);
+        runState.heuristic.initialize(initialState, runState.rctx.target, abortTime);
         if (abortTime < Long.MAX_VALUE  && System.currentTimeMillis() > abortTime) {
             LOG.warn("Timeout during initialization of interleaved bidirectional heuristic.");
             options.rctx.debugOutput.timedOut = true;
             return null; // Search timed out
         }
-        spt.add(initialState);
-=======
-        runState.heuristic.initialize(initialState, runState.rctx.target);
         runState.spt.add(initialState);
->>>>>>> 94ccb264
 
         // Priority Queue.
         // NOTE(flamholz): the queue is self-resizing, so we initialize it to have 
@@ -172,7 +168,7 @@
         if (!runState.spt.visit(runState.u)) {
             // state has been dominated since it was added to the priority queue, so it is
             // not in any optimal path. drop it on the floor and try the next one.
-        	return false;
+            return false;
         }
         
         if (traverseVisitor != null) {
@@ -228,14 +224,14 @@
                 }
                 if (isWorstTimeExceeded(v, runState.options)) {
                     // too much time to get here
-                	if (verbose)
+                    if (verbose)
                         System.out.println("         too much time to reach, not enqueued. time = " + v.getTimeSeconds());
-                	continue;
+                    continue;
                 }
                 
                 // spt.add returns true if the state is hopeful; enqueue state if it's hopeful
                 if (runState.spt.add(v)) {
-                	// report to the visitor if there is one
+                    // report to the visitor if there is one
                     if (traverseVisitor != null)
                         traverseVisitor.visitEnqueue(v);
                     
@@ -251,9 +247,7 @@
      * 
      * @param abortTime - negative means no abort time
      */
-    void runSearch(RunState runState, double relTimeout){
-    	long abortTime = DateUtils.absoluteTimeout(relTimeout);
-    	
+    void runSearch(RunState runState, long abortTime){
         /* the core of the A* algorithm */
         while (!runState.pq.empty()) { // Until the priority queue is empty:
             /*
@@ -264,17 +258,10 @@
                 // Rather than returning null to indicate that the search was aborted/timed out,
                 // we instead set a flag in the routing context and return the SPT anyway. This
                 // allows returning a partial list results even when a timeout occurs.
-<<<<<<< HEAD
-                options.rctx.aborted = true; // signal search cancellation up to higher stack frames
-                options.rctx.debugOutput.timedOut = true; // signal timeout in debug output object
-                storeMemory();
-                return spt;
-=======
                 runState.options.rctx.aborted = true; // signal search cancellation up to higher stack frames
-                runState.options.rctx.debug.timedOut = true; // signal timeout in debug object in the response
-                
+                runState.options.rctx.debugOutput.timedOut = true; // signal timeout in debug output object
+
                 break;
->>>>>>> 94ccb264
             }
             
             /*
@@ -287,7 +274,7 @@
              * potential future variations.
              */
             if(!iterate(runState)){
-            	continue;
+                continue;
             }
             
             /*
@@ -296,103 +283,30 @@
             if (runState.terminationStrategy != null) {
                 if (!runState.terminationStrategy.shouldSearchContinue(
                     runState.rctx.origin, runState.rctx.target, runState.u, runState.spt, runState.options))
-                	
+
                     break;
             // TODO AMB: Replace isFinal with bicycle conditions in BasicPathParser
-<<<<<<< HEAD
-            }  else if (!options.batch && u_vertex == rctx.target && u.isFinal() && u.allPathParsersAccept()) {
-                targetAcceptedStates.add(u);
-                options.rctx.debugOutput.foundPath();
-                if (targetAcceptedStates.size() >= nPaths) {
-                    LOG.debug("total vertices visited {}", nVisited);
-                    storeMemory();
-                    return spt;
-                } else continue;
-            }
-
-            Collection<Edge> edges = options.isArriveBy() ? u_vertex.getIncoming() : u_vertex.getOutgoing();
-
-            nVisited += 1;
-
-            for (Edge edge : edges) {
-
-                // Iterate over traversal results. When an edge leads nowhere (as indicated by
-                // returning NULL), the iteration is over. TODO Use this to board multiple trips.
-                for (State v = edge.traverse(u); v != null; v = v.getNextResult()) {
-                    // Could be: for (State v : traverseEdge...)
-
-                    if (traverseVisitor != null) {
-                        traverseVisitor.visitEdge(edge, v);
-                    }
-                    // TEST: uncomment to verify that all optimisticTraverse functions are actually
-                    // admissible
-                    // State lbs = edge.optimisticTraverse(u);
-                    // if ( ! (lbs.getWeight() <= v.getWeight())) {
-                    // System.out.printf("inadmissible lower bound %f vs %f on edge %s\n",
-                    // lbs.getWeightDelta(), v.getWeightDelta(), edge);
-                    // }
-
-                    if (_skipTraversalResultStrategy != null
-                            && _skipTraversalResultStrategy.shouldSkipTraversalResult(
-                                    rctx.origin, rctx.target, u, v, spt, options)) {
-                        continue;
-                    }
-
-                    double remaining_w = computeRemainingWeight(heuristic, v, rctx.target, options);
-                    Coordinate vc = v.getVertex().getCoordinate();
-
-//                    System.out.printf("M, %3.5f, %3.5f, %2.1f\n", vc.y, vc.x, 
-//                            Double.isInfinite(remaining_w) ? -1.0 : remaining_w);
-
-                    if (remaining_w < 0 || Double.isInfinite(remaining_w) ) {
-                        continue;
-                    }
-                    double estimate = v.getWeight() + remaining_w;
-
-                    if (_verbose) {
-                        System.out.println("      edge " + edge);
-                        System.out.println("      " + u.getWeight() + " -> " + v.getWeight()
-                                + "(w) + " + remaining_w + "(heur) = " + estimate + " vert = "
-                                + v.getVertex());
-                    }
-
-                    if (estimate > options.maxWeight) {
-                        // too expensive to get here
-                        if (_verbose)
-                            System.out.println("         too expensive to reach, not enqueued. estimated weight = " + estimate);
-                    } else if (isWorstTimeExceeded(v, options)) {
-                        // too much time to get here
-                        if (_verbose)
-                            System.out.println("         too much time to reach, not enqueued. time = " + v.getTimeSeconds());
-                    } else {
-                        if (spt.add(v)) {
-                            if (traverseVisitor != null)
-                                traverseVisitor.visitEnqueue(v);
-                            pq.insert(v, estimate);
-                        } 
-                    }
-=======
             }  else if (!runState.options.batch && runState.u_vertex == runState.rctx.target && runState.u.isFinal() && runState.u.allPathParsersAccept()) {
                 runState.targetAcceptedStates.add(runState.u);
-                runState.options.rctx.debug.foundPath();
+                runState.options.rctx.debugOutput.foundPath();
                 if (runState.targetAcceptedStates.size() >= nPaths) {
                     LOG.debug("total vertices visited {}", runState.nVisited);
 
                     break;
->>>>>>> 94ccb264
                 }
             }
 
         }
     }
-    
+
     /** @return the shortest path, or null if none is found */
     public ShortestPathTree getShortestPathTree(RoutingRequest options, double relTimeout,
             SearchTerminationStrategy terminationStrategy) {
-
-    	RunState runState = startSearch( options, terminationStrategy );
-
-    	runSearch( runState, relTimeout );
+        long abortTime = DateUtils.absoluteTimeout(relTimeout);
+
+        RunState runState = startSearch (options, terminationStrategy, abortTime);
+
+        runSearch (runState, abortTime);
         
         storeMemory();
         return runState.spt;
